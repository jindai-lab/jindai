"""Config file"""
import os
import sys
from pathlib import Path
from typing import Any
<<<<<<< HEAD
from attr import has
=======
>>>>>>> 0a892760
import yaml


class ConfigObject:
    """Accessing config file"""

    def __init__(self, config_file=None):
        """Load config file

        :param config_file: Path for config file,
            None to load from env variable CONFIG_FILE, and config.yaml in pwd
        :type config_file: str, optional
        """
        self._orig = {
            'mongo': 'localhost:27017',
            'mongoDbName': 'hamster',
            'rootpath': '',
            'storage': 'storage',
            'file_serve': {},
            'secret_key': '!!seckey',
            'concurrent': 3,
            'plugins': ['*'],
            'allowed_ips': {},
            'ui_proxy': ''
        }
        if config_file is None:
            if '-c' in sys.argv:
                config_arg = sys.argv.index('-c')
                config_file = sys.argv[config_arg + 1]
                sys.argv.pop(config_arg + 1)
                sys.argv.pop(config_arg)
            else:
                for config_file in [
                    os.environ.get('CONFIG_FILE', ''),
                    'config.yaml'
                ]:
                    if os.path.exists(config_file) and os.path.isfile(config_file):
                        break

        with open(config_file, 'r', encoding='utf-8') as fin:
            self._orig.update(**yaml.safe_load(fin))
<<<<<<< HEAD
            
        self._filename = config_file
        
=======

        self._filename = config_file

>>>>>>> 0a892760
        if self._orig['rootpath'] == '':
            self._orig['rootpath'] = str(
                Path(os.path.abspath(__file__)).parent.parent.absolute())
        if not self._orig['storage'].startswith(('/', r'\\')):
            self._orig['storage'] = os.path.join(
                self._orig['rootpath'], self._orig['storage'])

<<<<<<< HEAD
    def __getattr__(self, __name : str):
        if __name in self.__dict__:
            return object.__getattribute__(self, __name)
        return self._orig.get(__name)
    
=======
    def __getattr__(self, __name: str):
        if __name in self.__dict__:
            return object.__getattribute__(self, __name)
        return self._orig.get(__name)

>>>>>>> 0a892760
    def __setattr__(self, __name: str, __value: Any) -> None:
        if __name.startswith('_') or __name in self.__dict__:
            object.__setattr__(self, __name, __value)
        else:
            self._orig[__name] = __value
<<<<<<< HEAD
            
    def save(self, filename : str = '') -> None:
=======

    def save(self, filename: str = '') -> None:
>>>>>>> 0a892760
        """Save config file"""
        filename = filename or self._filename
        with open(filename, 'w', encoding='utf-8') as fout:
            yaml.dump(self._orig, fout)


instance = ConfigObject()<|MERGE_RESOLUTION|>--- conflicted
+++ resolved
@@ -3,10 +3,6 @@
 import sys
 from pathlib import Path
 from typing import Any
-<<<<<<< HEAD
-from attr import has
-=======
->>>>>>> 0a892760
 import yaml
 
 
@@ -48,15 +44,9 @@
 
         with open(config_file, 'r', encoding='utf-8') as fin:
             self._orig.update(**yaml.safe_load(fin))
-<<<<<<< HEAD
-            
-        self._filename = config_file
-        
-=======
 
         self._filename = config_file
 
->>>>>>> 0a892760
         if self._orig['rootpath'] == '':
             self._orig['rootpath'] = str(
                 Path(os.path.abspath(__file__)).parent.parent.absolute())
@@ -64,31 +54,18 @@
             self._orig['storage'] = os.path.join(
                 self._orig['rootpath'], self._orig['storage'])
 
-<<<<<<< HEAD
-    def __getattr__(self, __name : str):
-        if __name in self.__dict__:
-            return object.__getattribute__(self, __name)
-        return self._orig.get(__name)
-    
-=======
     def __getattr__(self, __name: str):
         if __name in self.__dict__:
             return object.__getattribute__(self, __name)
         return self._orig.get(__name)
 
->>>>>>> 0a892760
     def __setattr__(self, __name: str, __value: Any) -> None:
         if __name.startswith('_') or __name in self.__dict__:
             object.__setattr__(self, __name, __value)
         else:
             self._orig[__name] = __value
-<<<<<<< HEAD
-            
-    def save(self, filename : str = '') -> None:
-=======
 
     def save(self, filename: str = '') -> None:
->>>>>>> 0a892760
         """Save config file"""
         filename = filename or self._filename
         with open(filename, 'w', encoding='utf-8') as fout:
