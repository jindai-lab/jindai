"""数据库对象"""
import datetime
import re
import time
from hashlib import sha1
from io import BytesIO
import pyotp

from PIL import Image
from PyMongoWrapper import F, Fn, MongoOperand, QueryExprParser, dbo, ObjectId
from PyMongoWrapper.dbo import (Anything,
                                DbObjectInitializer, MongoConnection)

from .config import instance as config
from .storage import safe_open

db = MongoConnection('mongodb://' + config.mongo + '/' + config.mongoDbName)


def _expr_groupby(params):
    if isinstance(params, MongoOperand):
        params = params()
    if 'id' in params:
        params['_id'] = {k[1:]: k for k in params['id']}
        del params['id']
    return [
        Fn.group(orig=Fn.first('$$ROOT'), **params),
        Fn.replaceRoot(newRoot=Fn.mergeObjects(
            '$orig', {'group_id': '$_id'}, {k: f'${k}' for k in params if k != '_id'}))
    ]


def _object_id(params):
    if isinstance(params, MongoOperand):
        params = params()
    if isinstance(params, str):
        return ObjectId(params)
    if isinstance(params, datetime.datetime):
        return ObjectId.from_datetime(params)
    return ObjectId()


parser = QueryExprParser(
    abbrev_prefixes={None: 'keywords=', '_': 'images.', '?': 'source.url%'},
    allow_spacing=True,
    functions={
        'groupby': _expr_groupby,
        'object_id': _object_id,
        'expand': lambda *x: [
            Fn.unwind('$images')(),
            Fn.lookup(from_='imageitem', localField='images',
                      foreignField='_id', as_='images')()
        ],
        'begin': lambda x: F.keywords.regex('^' + re.escape(x))
    },
    force_timestamp=False,
)


class StringOrDate(DbObjectInitializer):
    """字符串或日期"""

    def __init__(self):

        def func(*args):
            if not args or not args[0]:
                return ''
            try:
                arg = parser.parse_literal(args[0])
                if isinstance(arg, datetime.datetime):
                    return arg
            except ValueError:
                return arg
            return ''

        super().__init__(func, None)


class ImageItem(db.DbObject):
    """图像项目信息"""

    flag = int
    rating = float
    width = int
    height = int
    thumbnail = str
    source = DbObjectInitializer(dict, dict)

    def __init__(self, *args, **kwargs):
        super().__init__(*args, **kwargs)
        self._image = None
        self._image_flag = False

    @property
    def image(self):
        """图像信息"""
        if self._image is None:
            with self.image_raw as buf:
                self._image = Image.open(buf)
        return self._image

    @image.setter
    def image(self, value):
        """设置图像"""
        self._image = value
        self._image_flag = True

    @property
    def image_raw(self) -> BytesIO:
        """获取附带图像的原始字节缓冲"""

        if self.source.get('file'):
            filename = self.source['file']
            if filename.lower().endswith('.pdf') and self.source.get('page') is not None:
                return safe_open('{file}#pdf/png:{page}'.format(**self.source), 'rb')
            if filename == 'blocks.h5':
                return safe_open(f"hdf5://{self.source.get('block_id', self.id)}", 'rb')
            return safe_open(filename, 'rb')
        
        if self.source.get('url'):
            return safe_open(self.source['url'], 'rb')
        
        return None

    def save(self):
        """保存"""
        image = self._image
<<<<<<< HEAD
        del self._image
=======
        self._image = None

>>>>>>> 2a96f592
        if self._image_flag:
            self.source['file'] = 'blocks.h5'
            with safe_open(f'hdf5://{self.id}', 'wb') as output:
                buf = image.tobytes('jpeg')
                output.write(buf)
            self._image_flag = False

        super().save()
        self._image = image

    @classmethod
    def on_initialize(cls):
        """初始化时调用"""
        cls.ensure_index('flag')
        cls.ensure_index('rating')
        cls.ensure_index('source')


class Paragraph(db.DbObject):
    """语段信息"""

    dataset = str
    author = str
    source = DbObjectInitializer(dict, dict)
    keywords = list
    pdate = StringOrDate()
    outline = str
    content = str
    pagenum = Anything
    lang = str
    images = dbo.DbObjectCollection(ImageItem)

    @classmethod
    def on_initialize(cls):
        cls.ensure_index('dataset')
        cls.ensure_index('author')
        cls.ensure_index('source')
        cls.ensure_index('keywords')
        cls.ensure_index('pdate')
        cls.ensure_index('outline')
        cls.ensure_index('pagenum')
        cls.ensure_index('images')

    def as_dict(self, expand=False):
        result = super().as_dict(expand)
        for k in [_ for _ in result if _.startswith('_') and _ != '_id']:
            del result[k]
        return result

    def save(self):
        if 'mongocollection' in self.__dict__:
            del self.mongocollection
        self.keywords = [str(_).strip()
                         for _ in set(self.keywords) if _ and str(_).strip()]
        for i in list(self.images):
            if not isinstance(i, ImageItem):
                self.images.remove(i)
                continue
            if i.id is None:
                i.save()
        super().save()

    @staticmethod
    def get_coll(coll):
        """获取指向特定数据库集合 Collection 的语段对象"""

        if coll and coll not in ('null', 'default', 'undefined', 'paragraph'):
            class _Temp(Paragraph):
                _collection = coll
            return _Temp

        return Paragraph

    @staticmethod
    def get_converter(coll):
        """转换为指向特定数据库集合 Collection 的语段的转换器"""

        temp = Paragraph.get_coll(coll)
        if temp is Paragraph:
            return lambda x: x

        return lambda x: temp(**x.as_dict())


class History(db.DbObject):
    """历史记录对象"""

    user = str
    created_at = datetime.datetime
    querystr = str


class Meta(db.DbObject):
    """元设置对象"""

    app_title = str


class Dataset(db.DbObject):
    """数据集信息"""

    allowed_users = list
    order_weight = int
    mongocollection = str
    name = str
    sources = list


class TaskDBO(db.DbObject):
    """任务对象"""

    name = str
    params = dict
    pipeline = list
    resume_next = bool
    last_run = datetime.datetime
    concurrent = DbObjectInitializer(
        lambda *x: 3 if len(x) == 0 else int(x), int)
    shortcut_map = dict
    creator = str
    shared = bool


class User(db.DbObject):
    """用户对象"""

    username = str
    password = str
    roles = list
    datasets = list
    otp_secret = str

    @staticmethod
    def encrypt_password(username, password_plain):
        """加密密码"""
        user_pass_salt = f'{username}_corpus_{password_plain}'.encode('utf-8')
        return f'{username}:{sha1(user_pass_salt).hexdigest()}'

    def set_password(self, password_plain=''):
        """设置密码"""
        self.password = User.encrypt_password(self.username, password_plain)

    @staticmethod
    def authenticate(username, password, otp=''):
        """认证授权"""
        
        if otp:
            cond = (F.otp_secret != '') if username == '' else (F.username == username)
            for user in User.query(cond):
                totp = pyotp.TOTP(user.otp_secret)
                if totp.verify(otp):
                    return user.username

        if User.first(F.username == username,
                      F.password == User.encrypt_password(username, password)):
            return username

        return None


class Token(db.DbObject):
    """用户认证对象"""

    user = str
    token = str
    expire = float
    _cache = {}

    @staticmethod
    def check(token_string):
        """检查 token 是否有效"""

        token = Token._cache.get(token_string)
        if token and token.expire > time.time():
            if token.expire - time.time() < 86400:
                token.expire = time.time() + 86400
                token.save()
            return token

        token = Token.first((F.token == token_string)
                            & (F.expire > time.time()))
        if token:
            Token._cache[token_string] = token
            return token

    @staticmethod
    def uncheck(user):
        """注销用户登录"""

        for token in Token._cache.values():
            if token.user == user:
                token.expire = 0
        Token.query(F.user == user).delete()

    def __init__(self, **kwargs) -> None:
        super().__init__(**kwargs)
        self._roles = None

    @property
    def roles(self):
        """获取用户角色"""

        if self._roles is None:
            self._roles = User.first(F.username == self.user).roles
        return self._roles<|MERGE_RESOLUTION|>--- conflicted
+++ resolved
@@ -125,12 +125,8 @@
     def save(self):
         """保存"""
         image = self._image
-<<<<<<< HEAD
-        del self._image
-=======
         self._image = None
 
->>>>>>> 2a96f592
         if self._image_flag:
             self.source['file'] = 'blocks.h5'
             with safe_open(f'hdf5://{self.id}', 'wb') as output:
