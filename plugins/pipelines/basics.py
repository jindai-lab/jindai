--- conflicted
+++ resolved
@@ -1,1251 +1,1243 @@
-"""基本操作"""
-
-import re
-import statistics
-from collections import defaultdict, deque
-from io import BytesIO
-from itertools import chain
-from itertools import count as iter_count
-import string
-from bs4 import BeautifulSoup as B
-
-from PyMongoWrapper import F, QExprInterpreter, QExprEvaluator
-from PyMongoWrapper.dbo import DbObject, DbObjectCollection
-from jindai import Pipeline, PipelineStage, parser, storage
-from jindai.helpers import JSONEncoder, evaluateqx, safe_import, WordStemmer as _Stemmer
-from jindai.models import Dataset, Paragraph, db
-
-
-class Passthrough(PipelineStage):
-    """
-    Passthrough
-    @zhs 直接通过
-    """
-
-    def resolve(self, paragraph: Paragraph) -> Paragraph:
-        return paragraph
-
-
-class FilterOut(PipelineStage):
-    """
-    Filter Out
-    @zhs 截止当前处理的段落
-    """
-
-    def __init__(self, cond='true'):
-        """
-        Arg:
-            cond (QUERY): Condition
-            @zhs 截止条件
-        """
-        self.cond = parser.parse(cond)
-        self.ee = QExprEvaluator(parser.shortcuts)
-
-    def resolve(self, paragraph):
-        if self.ee.evaluate(self.cond, paragraph):
-            return
-        return paragraph
-
-
-class ExecuteCode(PipelineStage):
-    """
-    Execute QExpr Code
-    @zhs 执行查询表达式代码
-    """
-
-    def __init__(self, code, summarizing):
-        """
-        Args:
-            code (QUERY): Code to execute when resolving paragraph.
-                Use $paragraph to access to the current paragraph,
-                and $ctx to access the global context.
-                @zhs 处理段落时执行的代码
-            summarizing (QUERY): Code to execute when summarizing.
-                @zhs 总结阶段执行的代码
-        """
-        super().__init__()
-        self.code = parser.parse(code)
-        self.summarizing = parser.parse(summarizing)
-        self.ee = QExprEvaluator(parser.shortcuts)
-
-    def resolve(self, paragraph):
-        self.ee.execute(self.code, {'paragraph': paragraph, 'ctx': self.gctx})
-        return paragraph
-
-    def summarize(self, result):
-        return self.ee.execute(self.summarizing, {'result': result, 'ctx': self.gctx})
-
-
-class TradToSimpChinese(PipelineStage):
-    """
-    Convert Traditional Chinese to Simplified Chinese
-    @zhs 繁体中文转为简体中文
-    @zht 繁體中文轉爲簡體中文
-    """
-
-    t2s = safe_import('opencc', 'opencc-python-reimplementation').OpenCC('t2s')
-
-    def resolve(self, paragraph: Paragraph) -> Paragraph:
-        paragraph.content = TradToSimpChinese.t2s.convert(paragraph.content)
-        if paragraph.lang == 'zht':
-            paragraph.lang = 'zhs'
-        return paragraph
-
-
-class LanguageDetect(PipelineStage):
-    """Simple language detection
-    @zhs 简易语言检测
-    """
-
-    def resolve(self, paragraph: Paragraph) -> Paragraph:
-        if paragraph.lang and paragraph.lang != 'auto':
-            return paragraph
-
-        if paragraph.content:
-            paragraph.lang = self.detect(paragraph.content)
-            if paragraph.lang in ('zh-cn', 'zh-sg'):
-                paragraph.lang = 'zhs'
-            elif paragraph.lang.startswith('zh-'):
-                paragraph.lang = 'zht'
-            elif '-' in paragraph.lang:
-                paragraph.lang = paragraph.lang.split('-')[0]
-
-        return paragraph
-
-    def detect(self, sentence):
-        """Detect language"""
-
-        hanzidentifier = safe_import('hanzidentifier')
-        langdetect = safe_import('langdetect')
-
-        sentence = re.sub('[0-9]', '', sentence).strip()
-
-        if re.search(r"[\uac00-\ud7ff]+", sentence):
-            return 'ko'
-
-        if re.search(r"[\u30a0-\u30ff\u3040-\u309f]+", sentence):
-            return 'ja'
-
-        if hanzidentifier.has_chinese(sentence):
-            if hanzidentifier.is_simplified(sentence):
-                return 'zhs'
-            else:
-                return 'zht'
-
-        try:
-            return langdetect.detect(sentence)
-        except langdetect.lang_detect_exception.LangDetectException:
-            return 'en'
-
-
-class WordStemmer(PipelineStage):
-    """
-    Stemming words in tokens field
-    @zhs 附加词干到 tokens 中（需要先进行切词）
-    """
-
-    def __init__(self, append=True, field='tokens'):
-        """
-        Args:
-            append (bool):
-                Append to/overwrite tokens field
-                @zhs 是添加到结尾还是覆盖
-            field (str):
-                Field name to store cutted words
-                @zhs 保存到字段名
-        """
-        super().__init__()
-        self.append = append
-        self.field = field
-        self.stemmer = _Stemmer()
-        
-    def stem_words(self, lang, words):
-        return self.stemmer.stem_tokens(lang, words)
-
-    def resolve(self, paragraph: Paragraph) -> Paragraph:
-        tokens = self.stem_words(paragraph.lang, paragraph[self.field])
-        if self.append:
-            paragraph[self.field] += tokens
-        else:
-            paragraph[self.field] = tokens
-        return paragraph
-
-
-class LatinTransliterate(PipelineStage):
-    """
-    Transliterate tokens
-    @zhs 转写为拉丁字母的单词（需要先进行切词）
-    """
-
-    def __init__(self, append=True, field='tokens'):
-        """
-        Args:
-            append (bool):
-                Append to/overwrite tokens field
-                @zhs 是添加到结尾还是覆盖
-            field (str):
-                Field name to store cutted words
-                @zhs 保存到字段名
-        """
-        super().__init__()
-        self.append = append
-        self.field = field
-        transliterate = safe_import('transliterate')
-        self.supported_languages = transliterate.get_available_language_codes()
-        self.translit = transliterate.translit
-        
-    def transliterate(self, lang, words):
-        if lang in self.supported_languages:
-            return [self.translit(
-                word, lang, reversed=True).lower() for word in words]
-        else:
-            return []
-
-    def resolve(self, paragraph: Paragraph) -> Paragraph:
-        if tokens := self.translit(paragraph.lang, paragraph[self.field] or []):
-            if self.append:
-                paragraph[self.field] += tokens
-            else:
-                paragraph[self.field] = tokens
-        return paragraph
-
-
-class WordCut(PipelineStage):
-    """
-    Multilingual word cutting
-    @zhs 多语种分词
-    """
-
-    t2s = safe_import('opencc', 'opencc-python-reimplementation').OpenCC('t2s')
-    kks = safe_import('pykakasi').kakasi()
-    jieba = safe_import('jieba')
-
-    def __init__(self, for_search=False, field='tokens', **_):
-        """
-        Args:
-            for_search (bool): 
-                Append redundant word-cutting results or stemming/transliteration
-                @zhs 是否用于搜索（添加冗余分词结果或词干/转写）
-            field (str):
-                Field name to store cutted words
-                @zhs 保存到字段名
-        """
-        super().__init__()
-        self.for_search = for_search
-        self.field = field
-        self.stmr = WordStemmer(append=True, field=field)
-        self.trlit = LatinTransliterate(append=True, field=field)
-
-    @staticmethod
-    def remove_accents(input_str):
-        unicodedata = safe_import('unicodedata')
-        nfkd_form = unicodedata.normalize('NFKD', input_str)
-        return u"".join([c for c in nfkd_form if not unicodedata.combining(c)])
-    
-    def resolve(self, paragraph: Paragraph) -> Paragraph:
-        words = []
-        if paragraph.lang == 'zht':
-            content = WordCut.t2s.convert(paragraph.content)
-        else:
-            content = paragraph.content
-
-        if paragraph.lang in ('zhs', 'zht'):
-            words = list(WordCut.jieba.cut_for_search(content)
-                         if self.for_search else WordCut.jieba.cut(content))
-        elif paragraph.lang == 'ja':
-            words = list(set(content))
-            for i in WordCut.kks.convert(content):
-                words.append(i['orig'])
-                if self.for_search:
-                    words.append(i['hepburn'])
-        else:
-            words = [_.lower().strip().strip(string.punctuation)
-                     for _ in re.split(r'[^\w]', content)]
-            if self.for_search:
-<<<<<<< HEAD
-                WordCut.stmr.resolve(paragraph)
-            words += [WordCut.remove_accents(word) for word in words]
-
-        if self.for_search:
-            WordCut.trlit.resolve(paragraph)
-=======
-                words += self.stmr.stem_words(paragraph.lang, words)
-            words += [WordCut.remove_accents(word) for word in words]
-
-        if self.for_search:
-            words += self.trlit.transliterate(paragraph.lang, words)
->>>>>>> 3e3d4ad5
-            
-        paragraph[self.field] = words
-        return paragraph
-
-
-class FilterPunctuations(PipelineStage):
-    """
-    Filter punctuations
-    @zhs 过滤标点符号
-    """
-
-    re_punctuations = re.compile(
-        r'[，。「」·；□■•●『』［］【】（）\s\(\)、“”‘’《》——\-！？\.\?\!\,\'\"：\/\\\n\u3000…]')
-
-    def resolve(self, paragraph: Paragraph) -> Paragraph:
-        paragraph.content = FilterPunctuations.re_punctuations.sub(
-            '', paragraph.content.strip(string.punctuation))
-        return paragraph
-    
-    
-class ExtractHTMLParagraphs(PipelineStage):
-    """
-    Extract paragraphs from HTML
-    @zhs 从 HTML 中提取段落
-    """
-    
-    def __init__(self, field='html', assignments='', paragraph_selector=''):
-        """
-        Args:
-            field (str): Field to read HTML
-                @zhs 保存有 HTML 的字段名
-            assignments (QUERY):
-                Mapping element attribute to field, e.g. field=".css-selector//attribute"
-                @zhs 字段与搜索字符串的关系，形如 field=".css-selector//attribute"
-            paragraph_selector (str):
-                CSS selector for paragraph
-                @zhs 确定段落的 CSS 选择器，为空则整个网页作为一个段落
-        """
-        super().__init__()
-        self.field = field
-        self.paragraph_selector = paragraph_selector
-        self.assignments = parser.parse(assignments)
-        
-    def _get_text(self, bs_ele):
-        if bs_ele and bs_ele.text:
-            return re.sub(r'\s+', ' ', bs_ele.text)
-        return ''
-        
-    def _resolve_assignments(self, bs_ele, para: Paragraph):
-        for field_name, field_path in self.assignments.items():
-            if '//' in field_path:
-                field_path, field_attr = field_path.rsplit('//', 1)
-            else:
-                field_attr = 'text'
-            elements = bs_ele.select(field_path) if field_path else [bs_ele]
-            value = []
-            for element in elements:
-                if field_attr == 'text':
-                    value.append(self._get_text(element))
-                elif field_attr == 'html':
-                    value.append(str(element))
-                elif field_attr in element.attrs:
-                    value.append(str(element.attrs[field_attr]))
-            if field_name == 'content':
-                value = '\n'.join(value)
-            elif value != 'keywords':
-                value = ' '.join(value)
-            setattr(para, field_name, value)
-    
-    def resolve(self, paragraph: Paragraph) -> Paragraph:
-        html = paragraph[self.field]
-        b = B(html, 'lxml')
-
-        for html_para in b.select(self.paragraph_selector) if self.paragraph_selector else [b]:
-            para = Paragraph(
-                lang=paragraph.lang,
-                content='',
-                source=paragraph.source,
-                pagenum=1,
-                dataset=paragraph.dataset,
-                outline=paragraph.outline,
-                keywords=[],
-                html=str(html_para),
-            )
-            self._resolve_assignments(html_para, para)
-            yield para
-
-
-class Reparagraph(PipelineStage):
-    """
-    Reparagraphize
-    @zhs 重新分段"""
-
-    def resolve(self, paragraph: Paragraph) -> Paragraph:
-        lang = paragraph.lang
-        lines = paragraph.content.split('\n')
-
-        def paragraph_finished(text):
-            return text.endswith(tuple('.!?…\"。！？…—：”）'))
-
-        def merge_lines():
-            lens = [len(_) for _ in lines]
-            if len(lens) < 3:
-                yield ('' if lang[:2] in ('ch', 'ja') else ' ').join(lines)
-                return
-
-            std = abs(statistics.stdev(lens))
-            maxl = max(lens)
-            text = ''
-            last_line = '1'
-            for line in lines:
-                line = line.strip()
-                if not line:
-                    continue
-                if re.search(r'^[①-⑩]', line):
-                    break
-
-                if lang[:2] != 'ch':
-                    text += ' '
-                text += line
-                if len(line) < maxl - std:
-                    if paragraph_finished(text) or not last_line:
-                        yield text
-                        text = ''
-                last_line = line.strip()
-
-            if text:
-                yield text
-
-        data = paragraph.as_dict()
-        del data['content']
-        for text in merge_lines():
-            yield type(paragraph)(content=text, **data)
-
-
-class SplitParagraph(PipelineStage):
-    """
-    Split paragraphs
-    @zhs 拆分语段
-    """
-
-    def __init__(self, delimeter='\n'):
-        """
-        Args:
-            delimeter (str):
-                Delimeter
-                @zhs 拆分的分隔符
-        """
-        super().__init__()
-        self.delimeter = delimeter
-
-    def resolve(self, paragraph: Paragraph):
-        for content in paragraph.content.split(self.delimeter):
-            if content:
-                new_paragraph = type(paragraph)(paragraph)
-                new_paragraph.content = content
-                yield new_paragraph
-
-
-class AccumulateParagraphs(PipelineStage):
-    """
-    Accumulate all paragraphs iterated
-    @zhs 聚集段落遍历结果
-    """
-
-    def __init__(self, sort=''):
-        """
-        Args:
-            sort (str): Sort by field name
-                @zhs 排序字段名
-        """
-        super().__init__()
-        self.paragraphs = deque()
-        self.sort = [_.strip() for _ in sort.split(',') if _]
-
-    def resolve(self, paragraph: Paragraph):
-        self.paragraphs.append(paragraph.as_dict(expand=True))
-        
-    def sorter(self, obj):
-        class _Rev:
-            def __init__(self, val):
-                self.val = val
-            
-            def __lt__(self, other):
-                return self.val > other.val
-                        
-        def _rev(val, reversed):
-            if reversed:
-                if isinstance(val, (int, float)):
-                    return -val
-                return _Rev(val)
-            return val
-                    
-        return [_rev(obj.get(k.strip('-'), ''), k.startswith('-')) for k in self.sort]
-
-    def summarize(self, *_):
-        results = list(self.paragraphs)
-        if self.sort:
-            results = sorted(results, key=self.sorter)
-        return results
-
-
-class Export(PipelineStage):
-    """
-    Export accumulated result to file
-    @zhs 结果导出为文件
-    """
-
-    def __init__(self, output_format='xlsx', limit=0) -> None:
-        """导出结果
-
-        Args:
-            output_format (xlsx|json|csv):
-                Export file foramt
-                @zhs 输出格式
-            limit (int, optional):
-                Max export records count, 0 for no limit
-                @zhs 最多导出的记录数量，0表示无限制。
-        """
-        super().__init__()
-        self.extension = output_format
-        self.format = {'xlsx': 'excel'}.get(output_format, output_format)
-        self.limit = limit
-
-    def summarize(self, result):
-        safe_import('xlsxwriter')  # as required for pandas to export xlsx file
-        pandas = safe_import('pandas')
-
-        def json_dump(val):
-            return JSONEncoder().encode(val)
-
-        def str_repr(val, strip_brackets=False):
-            if isinstance(val, str):
-                return val
-            elif isinstance(val, DbObject):
-                return str_repr(val.as_dict())
-            elif isinstance(val, list):
-                val = ', '.join(map(str_repr, val))
-                if not strip_brackets:
-                    val = f'[{val}]'
-                return val
-            elif isinstance(val, dict):
-                val = ', '.join([f'{k}={str_repr(v)}' for k, v in val.items()])
-                if not strip_brackets:
-                    val = f'({val})'
-                return val
-            elif isinstance(val, bytes):
-                return f'<... {len(val)} bytes>'
-            else:
-                return str(val)
-
-        def flattern_dict(val):
-            result = {}
-            for k, v in val.items():
-                if isinstance(v, dict):
-                    v = flattern_dict(v)
-                    for kp, vp in v.items():
-                        result[f'{k}.{kp}'] = vp
-                else:
-                    result[k] = v
-            return result
-
-        result = [{k: str_repr(v, True) for k, v in (
-            flattern_dict(r if isinstance(r, dict) else r.as_dict())).items()} for r in result]
-
-        if self.format == 'json':
-            return PipelineStage.return_file('json', json_dump(result).encode('utf-8'))
-
-        elif self.format in ('csv', 'excel'):
-            buf = BytesIO()
-            getattr(pandas.DataFrame(result), f'to_{self.format}')(buf)
-            return PipelineStage.return_file(self.extension, buf.getvalue())
-
-
-class AutoSummary(PipelineStage):
-    """
-    Auto summary for Chinese texts
-    @zhs 中文自动摘要
-    """
-
-    def __init__(self, count) -> None:
-        """
-        Args:
-            count (int):
-                Sentences count
-                @zhs 摘要中的句子数量
-        """
-        super().__init__()
-        self.count = count
-
-    def resolve(self, paragraph: Paragraph) -> Paragraph:
-        # textrank4zh is a package for Chinese text ranking
-        tr4s = safe_import('textrank4zh').TextRank4Sentence()
-        tr4s.analyze(text=paragraph.content, lower=True, source='all_filters')
-        paragraph.summary = '\n'.join([
-            item.sentence
-            for item in tr4s.get_key_sentences(num=self.count)
-        ])
-        return paragraph
-
-
-class ArrayField(PipelineStage):
-    """
-    Manipulate array field
-    @zhs 操作数组字段
-    """
-
-    def __init__(self, field, push=True, elements='') -> None:
-        """
-        Args:
-            field (str): Field name
-                @zhs 字段名
-            push (bool): push or delete
-                @zhs 添加或删除
-            elements (LINES):
-                Element to push or delete, use $<field> or constants
-                @zhs 添加或删除的元素，每行一个 $ 开头的字段名或常量
-        """
-        super().__init__()
-        self.field = field
-        self.elements = [parser.parse(ele) for ele in elements.split('\n')]
-        self.push = push
-
-    def resolve(self, paragraph: Paragraph) -> Paragraph:
-        if paragraph[self.field] is None and self.push:
-            paragraph[self.field] = []
-        if not isinstance(paragraph[self.field], (list, DbObjectCollection)):
-            return paragraph
-        for ele in self.elements:
-            ele = evaluateqx(ele, paragraph)
-            if self.push:
-                paragraph[self.field].append(ele)
-            else:
-                if ele in paragraph[self.field]:
-                    paragraph[self.field].remove(ele)
-        return paragraph
-
-
-class ArrayAggregation(PipelineStage):
-    """
-    Concat arrays in an array field
-    @zhs 减少一层数组嵌套层级"""
-
-    def __init__(self, field, new_field='') -> None:
-        """
-        Args:
-            field (str): Field name
-                @zhs 字段名
-            new_field (str): New field name, blank for replacement
-                @zhs 新的字段名，留空表示替换原数组字段
-        """
-        super().__init__()
-        self.field = field
-        self.new_field = new_field or field
-
-    def resolve(self, paragraph: Paragraph) -> Paragraph:
-        setattr(paragraph, self.new_field, list(chain(*paragraph[self.field])))
-        return paragraph
-
-
-class Counter:
-    """Thread-safe counter"""
-
-    class _CounterNum:
-
-        def __init__(self):
-            self._number_of_read = 0
-            self._counter = iter_count()
-
-        def value(self):
-            """Get the current value of the counter"""
-            value = next(self._counter) - self._number_of_read
-            self._number_of_read += 1
-            return value
-
-        def inc(self, inc_val=1):
-            """Increment the counter by a given value (default = 1)"""
-            for _ in range(inc_val):
-                next(self._counter)
-
-    def __init__(self) -> None:
-        super().__init__()
-        self._d = defaultdict(Counter._CounterNum)
-
-    def __getitem__(self, key):
-        return self._d[key]
-
-    def as_dict(self):
-        """Get the dictionary representation of the counter"""
-        return {
-            k: v.value() for k, v in self._d.items()
-        }
-
-
-class NgramCounter(PipelineStage):
-    """N-Gram
-    """
-
-    def __init__(self, n: int, lr=False):
-        """ N-Gram
-
-        Args:
-            n (int): Max string lenght
-                @zhs 最大字串长度
-            lr (bool): Count left/right characters
-                @zhs 是否同时记录左右字符计数
-        """
-        super().__init__()
-        if lr:
-            n += 2
-        self.n = n
-        self.lr = lr
-        self.ngrams = Counter()
-        self.ngrams_lefts = defaultdict(Counter)
-        self.ngrams_rights = defaultdict(Counter)
-
-    def resolve(self, paragraph: Paragraph) -> Paragraph:
-        ngrams = [' ' * i for i in range(self.n)]
-        for content in paragraph.content:
-            for i in range(self.n):
-                ngrams[i] = (ngrams[i] + content)[-i-1:]
-                self.ngrams[ngrams[i]].inc()
-            if self.lr:
-                for i in range(2, self.n):
-                    left, word, right = ngrams[i][0], ngrams[i][1:-
-                                                                1], ngrams[i][-1]
-                    self.ngrams_lefts[word][left].inc()
-                    self.ngrams_rights[word][right].inc()
-
-    def summarize(self, _):
-        self.ngrams = self.ngrams.as_dict()
-        self.ngrams_lefts = {k: v.as_dict()
-                             for k, v in self.ngrams_lefts.items()}
-        self.ngrams_rights = {k: v.as_dict()
-                              for k, v in self.ngrams_rights.items()}
-
-
-class Limit(PipelineStage):
-    """
-    Limit results count
-    @zhs 限制返回的结果数量
-    """
-
-    def __init__(self, limit):
-        """
-        Args:
-            limit (int):
-                Max results count
-                @zhs 要返回的最大结果数量，0则不返回
-        """
-        super().__init__()
-        self.limit = limit
-        self.counter = iter_count()
-
-    def resolve(self, paragraph: Paragraph):
-        val = next(self.counter)
-        if val < self.limit:
-            return paragraph
-
-
-class FilterDuplication(PipelineStage):
-    """
-    Filter duplications in specified database collection
-    @zhs 过滤已经存储在指定数据库中的段落
-    """
-
-    def __init__(self, field, mongocollection='paragraph') -> None:
-        """
-        Args:
-            mongocollection (str): Database collection name
-                @zhs 数据库集合名
-            field (str): Field that mark an duplication
-                @zhs 要去重的字段值
-        """
-        super().__init__()
-        self.mongocollection = mongocollection or 'paragraph'
-        self.field = field
-
-    def resolve(self, paragraph: Paragraph) -> Paragraph:
-        for _ in db[self.mongocollection].find({self.field: getattr(paragraph, self.field)}):
-            return
-        return paragraph
-
-
-class RegexReplace(PipelineStage):
-    """
-    Replace with regular expression
-    @zhs 正则表达式匹配并替换
-    """
-
-    def __init__(self, pattern, replacement='', plain=False):
-        """
-        Args:
-            pattern (str):
-                Regular expression
-                @zhs 正则表达式
-            replacement (str):
-                Replacement string
-                @zhs 要替换成的字符串
-        """
-        super().__init__()
-        if plain:
-            pattern = re.escape(pattern)
-        self.regexp = re.compile(pattern)
-        self.replacement = replacement
-
-    def resolve(self, paragraph: Paragraph) -> Paragraph:
-        paragraph.content = self.regexp.sub(
-            self.replacement, paragraph.content)
-        return paragraph
-
-
-class RegexFilter(PipelineStage):
-    """
-    Match regular expression and extract result to field
-    @zhs 正则表达式匹配并提取到字段中
-    """
-
-    def __init__(self, pattern, target, source='content', match='{0}',
-                 continuous=False, filter_out=False):
-        """
-        Args:
-            pattern (str): Regular expression
-                @zhs 正则表达式
-            source (str): String to match, default to content
-                @zhs 匹配的字段，默认为内容
-            target (str): Field name to fill in
-                @zhs 要提取入的字段名称
-            match (str): Fill the target with, in forms like '{1}{2}', default to
-                all matched text
-                @zhs 填入的值，如 '{1}{2}' 等形式，默认为全部匹配到的文本
-            filter_out (bool): Filter out unmatched paragraphs
-                @zhs 过滤未匹配到的语段
-            continuous (bool): Use previous matched value for unmatched paragraph
-                @zhs 未匹配到的语段自动使用上次的值
-        """
-        super().__init__()
-        self.regexp = re.compile(pattern)
-        self.source = source
-        self.target = target
-        self.value = ''
-        self.match = match
-        self.continuous = continuous
-        self.filter_out = filter_out
-
-    def resolve(self, paragraph: Paragraph) -> Paragraph:
-        match = self.regexp.search(str(getattr(paragraph, self.source, '')))
-        if match:
-            val = self.match.format(match.group(
-                0), *[_ if _ is not None else '' for _ in match.groups()])
-            setattr(paragraph, self.target, val)
-            self.value = val
-        elif self.continuous:
-            setattr(paragraph, self.target, self.value)
-        elif self.filter_out:
-            return
-        return paragraph
-
-
-class RegexMatches(PipelineStage):
-    """
-    Regex Match
-    @zhs 正则表达式匹配
-    """
-
-    def __init__(self, regex, field='content'):
-        """
-        Args:
-            field (str): Field name to match from
-                @zhs 要匹配的字段
-            regex (str): Regular Expression
-                @zhs 正则表达式
-        """
-        super().__init__()
-        self.field = field
-        self.regex = regex
-
-    def resolve(self, paragraph: Paragraph) -> Paragraph:
-        for m in re.findall(self.regex, str(paragraph[self.field])):
-            yield Paragraph(paragraph, **{self.field: m})
-
-
-class FieldAssignment(PipelineStage):
-    """
-    Assign value/field to another field
-    @zhs 将某一个字段的值或输入值保存到另一个字段
-    """
-
-    def __init__(self, field, value='', delete_field=False):
-        """
-        Args:
-            field (str): Field name
-                @zhs 新的字段名
-            value (QUERY):
-                $<field> or contants
-                @zhs 以 $ 开头的字段名，或常数值（类型将自动匹配）
-            delete_field (bool):
-                Delete the field
-                @zhs 删除该字段
-        """
-        super().__init__()
-        self.field = field
-        self.value = value
-        self.delete_field = delete_field
-
-    def resolve(self, paragraph: Paragraph) -> Paragraph:
-        if self.delete_field:
-            del paragraph[self.field]
-        else:
-            paragraph[self.field] = evaluateqx(self.value, paragraph)
-        return paragraph
-
-
-class FilterArrayField(PipelineStage):
-    """Filter array field
-    @zhs 过滤列表字段的值
-    """
-
-    def __init__(self, field, cond) -> None:
-        """
-        Args:
-            field (str): Field name
-                @zhs 字段名称
-            cond (QUERY): Conditional expression, use `iter` for the iterated item,
-                or use abbreviated form like '>0' to mean 'iter>0'
-                @zhs 条件式，用 iter 表示被判断的项目，或用省略形式。将仅保留满足条件式的项目。
-        """
-        super().__init__()
-        self.field = field
-        self.cond = QExprInterpreter('iter', '=').parse(cond)
-
-    def resolve(self, paragraph: Paragraph) -> Paragraph:
-        vals = getattr(paragraph, self.field, [])
-        if not isinstance(vals, list):
-            return paragraph
-
-        new_vals = []
-        for val in vals:
-            paragraph.iter = val
-            if evaluateqx(self.cond, paragraph):
-                new_vals.append(val)
-
-        if hasattr(paragraph, 'iter'):
-            delattr(paragraph, 'iter')
-        setattr(paragraph, self.field, new_vals)
-        return paragraph
-
-
-class DeleteParagraph(PipelineStage):
-    """Delete Paragraph from Database
-    @zhs 从数据库删除段落
-    """
-
-    def resolve(self, paragraph: Paragraph):
-        if paragraph.id:
-            paragraph.delete()
-        if paragraph.images:
-            for i in paragraph.images:
-                if Paragraph.query(F.images == i.id).count() == 0:
-                    i.delete()
-        return  # no yielding paragraph anymore
-
-
-class SaveParagraph(PipelineStage):
-    """Save
-    @zhs 保存
-    """
-
-    def __init__(self, mongocollection=''):
-        '''
-        Args:
-            mongocollection (str): Database collection name
-                @zhs 数据库集合名
-        '''
-        super().__init__()
-        self.mongocollection = mongocollection
-        self.datasets = {}
-        self.convert = Paragraph.get_converter(
-            mongocollection) if mongocollection else lambda x: x
-
-    def resolve(self, paragraph: Paragraph):
-        self.convert(paragraph).save()
-        if paragraph.dataset and paragraph.dataset not in self.datasets:
-            self.datasets[paragraph.dataset] = {
-                'mongocollection': getattr(paragraph, '_collection', ''),
-                'sources': set()
-            }
-        if 'file' in paragraph.source and paragraph.dataset:
-            self.datasets[paragraph.dataset]['sources'].add(
-                paragraph.source['file'])
-        return paragraph
-
-    def summarize(self, _):
-        self.logger('datasets count:', len(self.datasets))
-        for name, data in self.datasets.items():
-            coll = Dataset.first(F.name == name) \
-                or Dataset(name=name, sources=[],
-                           mongocollection=data['mongocollection'],
-                           order_weight=999)
-            for source in data['sources']:
-                if source not in coll.sources:
-                    coll.sources.append(source)
-            coll.save()
-
-
-class FieldIncresement(PipelineStage):
-    """
-    Increment on field
-    @zhs 对字段进行自增操作
-    """
-
-    def __init__(self, field, inc_value):
-        '''
-        Args:
-            field (str): Field name
-                @zhs 字段名称
-            inc_value (str): Increment by, or $<field>
-                @zhs 自增的值，或以 $ 开头的另一字段名
-        '''
-        super().__init__()
-        self.field = field
-        self.inc_value = parser.parse(inc_value)
-
-    def resolve(self, paragraph: Paragraph):
-        val = getattr(paragraph, self.field)
-        val += evaluateqx(self.inc_value, paragraph)
-        setattr(paragraph, val)
-        return paragraph
-
-
-class OutlineFilter(PipelineStage):
-    """
-    Identify Chinese/Roman ordinal numbers for outline
-    @zhs 中英文大纲序号识别
-    """
-
-    chnum = '[一二三四五六七八九十首甲乙丙丁戊己庚辛壬癸]'
-    romannum = (
-        ',I,II,III,IV,V,VI,VII,VIII,IX,X,XI,XII,XIII,XIV,XV,XVI,XVII,').split(',')
-
-    def __init__(self):
-        super().__init__()
-        self.nums = ['00', '00', '00']
-
-    def roman(self, text):
-        """Decode Roman numbers"""
-        if '.' in text:
-            text = text[:text.find('.')]
-        return OutlineFilter.romannum.index(text) if text in OutlineFilter.romannum else 99
-
-    def dechnum(self, text):
-        """Decode Chinese numbers"""
-        vals = [(OutlineFilter.chnum+_).find(_) for _ in text]
-        if len(vals) == 1:
-            if vals[0] > 10:
-                return vals[0] - 11
-            else:
-                return vals[0]
-        elif len(vals) == 2:
-            if vals[0] == 10:
-                return vals[0] + vals[1]
-            else:
-                return -1
-        else:
-            return vals[0]*vals[1]+vals[2]
-
-    def check_outline(self, paragraph: Paragraph):
-        """Check outline"""
-        lang, content = paragraph.lang, paragraph. content
-        outline = ''
-
-        if lang == 'eng':
-            lev, num, _ = (content + "  ").split(" ", 2)
-            if lev == '§':
-                outline = 'sect {:02}'.format(int(num[:-1]))
-            elif lev.upper() == 'CHAPTER':
-                outline = 'chap {:02}'.format(self.roman(num))
-            elif lev.upper() == 'BOOK':
-                outline = 'book {:02}'.format(self.roman(num))
-            elif lev.upper().startswith('INTRODUCTION'):
-                outline = 'book 00'
-        else:
-            if re.match('^' + OutlineFilter.chnum + '+、', content):
-                outline = 'sect {:02}'.format(
-                    self.dechnum(content[:content.find('、')]))
-            elif re.match('^第' + OutlineFilter.chnum + '+章', content):
-                outline = 'chap {:02}'.format(
-                    self.dechnum(content[1:content.find('章')]))
-            elif re.match('^第' + OutlineFilter.chnum + '+節', content):
-                outline = 'sect {:02}'.format(
-                    self.dechnum(content[1:content.find('節')]))
-            elif re.match('^第' + OutlineFilter.chnum + '卷', content):
-                outline = 'book {:02}'.format(
-                    self.dechnum(content[1:content.find('卷')]))
-            elif re.match('^篇' + OutlineFilter.chnum, content):
-                outline = 'chap {:02}'.format(
-                    self.dechnum(content[1]))
-            elif re.match('^部' + OutlineFilter.chnum, content):
-                outline = 'book {:02}'.format(
-                    self.dechnum(content[1]))
-
-        return outline
-
-    def resolve(self, paragraph: Paragraph):
-        paragraph.content = paragraph.content.strip()
-        if not paragraph.content:
-            return paragraph
-
-        outline = self.check_outline(paragraph)
-
-        if outline and outline[5] != '-':
-            # self.logger(content[:20], outline)
-            if outline.startswith('book '):
-                nnums = [outline[5:], '00', '00']
-            elif outline.startswith('chap '):
-                nnums = [self.nums[0], outline[5:], '00']
-            else:
-                nnums = [self.nums[0], self.nums[1], outline[5:]]
-            if '.'.join(nnums) > '.'.join(self.nums):
-                self.nums = nnums
-
-        paragraph.outline = '.'.join(self.nums)
-        paragraph.save()
-        return paragraph
-
-
-class ConditionalAssignment(PipelineStage):
-    """
-    Conditional assignment
-    @zhs 按条件赋值字段"""
-
-    def __init__(self, cond, field):
-        """
-        Args:
-            cond (QUERY): Conditions and assignment values, in forms like:
-                <condition> => <constant>;
-                @zhs 检查的条件，与最终要赋予的值之间用 => 连缀，条件之间用 ; 连接
-            field (str): Target field name
-                @zhs 要赋值的字段
-        """
-        super().__init__()
-        self.conds = parser.parse(cond)
-        self.field = field
-
-    def resolve(self, paragraph: Paragraph):
-        for cond, val in self.conds:
-            if evaluateqx(cond, paragraph):
-                setattr(paragraph, self.field,
-                        evaluateqx(val, paragraph))
-                break
-        return paragraph
-
-
-class KeywordsReplacement(PipelineStage):
-    """Replace keywords/tags
-    @zhs 替换关键词（标签）"""
-
-    def __init__(self, from_tag, to_tag, arr='keywords'):
-        """
-        Args:
-            from_tag (str): Original keyword
-                @zhs 原标签
-            to_tag (str): Target keyword
-                @zhs 目标标签
-            arr (str): Target field, default to keywords
-                @zhs 替换的数组字段（默认为标签）
-        """
-        super().__init__()
-        self.from_tag = from_tag
-        self.to_tag = to_tag
-        self.arr = arr
-
-    def resolve(self, paragraph: Paragraph):
-        arr = paragraph[self.arr]
-        if self.from_tag in arr:
-            arr = list(arr)
-            arr.remove(self.from_tag)
-            arr.append(self.to_tag)
-            paragraph[self.arr] = arr
-        return paragraph
-
-
-class MongoCollectionBatchOper(PipelineStage):
-    """Batch operation on database collection
-    @zhs 数据库批处理"""
-
-    def __init__(self, mongocollection='', updates='[]', query=''):
-        """
-        Args:
-            mongocollection (str):
-                Database collection
-                @zhs 要处理的数据库
-            query (QUERY):
-                Batch operand range condition
-                @zhs 查询范围
-            updates (QUERY):
-                Updates to perform, composed of function calls to set, pull, unset, etc.
-                @zhs 要执行的更新，如 pull(keywords=newkey) 。update 可为 set, pull, unset 等。
-        """
-        super().__init__()
-        self.collection = Paragraph.get_coll(mongocollection)
-        self.updates = updates
-        self.query = query
-
-    def resolve(self, paragraph: Paragraph):
-        pdict = paragraph.as_dict()
-        query = parser.parse(self.query, context=pdict)
-        updates = parser.parse(self.updates, context=pdict)
-        if not isinstance(updates, list):
-            updates = [updates]
-        for update in updates:
-            self.collection.query(query).update(update)
-            self.logger(query, update)
-        return paragraph
-
-
-class PDFUnlock(PipelineStage):
-    """Unlock "secured" PDF
-    @zhs 解锁读保护的 PDF
-    """
-
-    def __init__(self, file: bytes):
-        """
-        :param file: File binary
-            @zhs 文件 data: URL
-        :type file: file:pdf
-        """
-        super().__init__()
-        pike = safe_import('pikepdf')
-        buf = BytesIO()
-        pike.open(storage.open(file, 'rb')).save(buf)
-        self.data = PipelineStage.return_file('pdf', buf.getvalue())
-
-    def summarize(self, _):
-        return self.data
-
-
-class SetNamedResult(Passthrough):
-    """Set name for summarization result
-    @zhs 为总结阶段的结果设置名称
-    """
-
-    def __init__(self, name: str):
-        """
-        :param name: Name
-            @zhs 名称
-        :type name: str
-        """
-        super().__init__()
-        self.name = name
-
-    def summarize(self, result):
-        self.gctx[self.name] = result
-        return result
-
-
-class LoadNamedResult(Passthrough):
-    """Get named result
-    @zhs 读取已命名的结果
-    """
-
-    def __init__(self, name: str):
-        """
-        :param name: Name
-            @zhs 名称
-        :type name: str
-        """
-        super().__init__()
-        self.name = name
-
-    def summarize(self, _):
-        if self.name == '':
-            return self.gctx
-        return self.gctx.get(self.name)
+"""基本操作"""
+
+import re
+import statistics
+from collections import defaultdict, deque
+from io import BytesIO
+from itertools import chain
+from itertools import count as iter_count
+import string
+from bs4 import BeautifulSoup as B
+
+from PyMongoWrapper import F, QExprInterpreter, QExprEvaluator
+from PyMongoWrapper.dbo import DbObject, DbObjectCollection
+from jindai import Pipeline, PipelineStage, parser, storage
+from jindai.helpers import JSONEncoder, evaluateqx, safe_import, WordStemmer as _Stemmer
+from jindai.models import Dataset, Paragraph, db
+
+
+class Passthrough(PipelineStage):
+    """
+    Passthrough
+    @zhs 直接通过
+    """
+
+    def resolve(self, paragraph: Paragraph) -> Paragraph:
+        return paragraph
+
+
+class FilterOut(PipelineStage):
+    """
+    Filter Out
+    @zhs 截止当前处理的段落
+    """
+
+    def __init__(self, cond='true'):
+        """
+        Arg:
+            cond (QUERY): Condition
+            @zhs 截止条件
+        """
+        self.cond = parser.parse(cond)
+        self.ee = QExprEvaluator(parser.shortcuts)
+
+    def resolve(self, paragraph):
+        if self.ee.evaluate(self.cond, paragraph):
+            return
+        return paragraph
+
+
+class ExecuteCode(PipelineStage):
+    """
+    Execute QExpr Code
+    @zhs 执行查询表达式代码
+    """
+
+    def __init__(self, code, summarizing):
+        """
+        Args:
+            code (QUERY): Code to execute when resolving paragraph.
+                Use $paragraph to access to the current paragraph,
+                and $ctx to access the global context.
+                @zhs 处理段落时执行的代码
+            summarizing (QUERY): Code to execute when summarizing.
+                @zhs 总结阶段执行的代码
+        """
+        super().__init__()
+        self.code = parser.parse(code)
+        self.summarizing = parser.parse(summarizing)
+        self.ee = QExprEvaluator(parser.shortcuts)
+
+    def resolve(self, paragraph):
+        self.ee.execute(self.code, {'paragraph': paragraph, 'ctx': self.gctx})
+        return paragraph
+
+    def summarize(self, result):
+        return self.ee.execute(self.summarizing, {'result': result, 'ctx': self.gctx})
+
+
+class TradToSimpChinese(PipelineStage):
+    """
+    Convert Traditional Chinese to Simplified Chinese
+    @zhs 繁体中文转为简体中文
+    @zht 繁體中文轉爲簡體中文
+    """
+
+    t2s = safe_import('opencc', 'opencc-python-reimplementation').OpenCC('t2s')
+
+    def resolve(self, paragraph: Paragraph) -> Paragraph:
+        paragraph.content = TradToSimpChinese.t2s.convert(paragraph.content)
+        if paragraph.lang == 'zht':
+            paragraph.lang = 'zhs'
+        return paragraph
+
+
+class LanguageDetect(PipelineStage):
+    """Simple language detection
+    @zhs 简易语言检测
+    """
+
+    def resolve(self, paragraph: Paragraph) -> Paragraph:
+        if paragraph.lang and paragraph.lang != 'auto':
+            return paragraph
+
+        if paragraph.content:
+            paragraph.lang = self.detect(paragraph.content)
+            if paragraph.lang in ('zh-cn', 'zh-sg'):
+                paragraph.lang = 'zhs'
+            elif paragraph.lang.startswith('zh-'):
+                paragraph.lang = 'zht'
+            elif '-' in paragraph.lang:
+                paragraph.lang = paragraph.lang.split('-')[0]
+
+        return paragraph
+
+    def detect(self, sentence):
+        """Detect language"""
+
+        hanzidentifier = safe_import('hanzidentifier')
+        langdetect = safe_import('langdetect')
+
+        sentence = re.sub('[0-9]', '', sentence).strip()
+
+        if re.search(r"[\uac00-\ud7ff]+", sentence):
+            return 'ko'
+
+        if re.search(r"[\u30a0-\u30ff\u3040-\u309f]+", sentence):
+            return 'ja'
+
+        if hanzidentifier.has_chinese(sentence):
+            if hanzidentifier.is_simplified(sentence):
+                return 'zhs'
+            else:
+                return 'zht'
+
+        try:
+            return langdetect.detect(sentence)
+        except langdetect.lang_detect_exception.LangDetectException:
+            return 'en'
+
+
+class WordStemmer(PipelineStage):
+    """
+    Stemming words in tokens field
+    @zhs 附加词干到 tokens 中（需要先进行切词）
+    """
+
+    def __init__(self, append=True, field='tokens'):
+        """
+        Args:
+            append (bool):
+                Append to/overwrite tokens field
+                @zhs 是添加到结尾还是覆盖
+            field (str):
+                Field name to store cutted words
+                @zhs 保存到字段名
+        """
+        super().__init__()
+        self.append = append
+        self.field = field
+        self.stemmer = _Stemmer()
+        
+    def stem_words(self, lang, words):
+        return self.stemmer.stem_tokens(lang, words)
+
+    def resolve(self, paragraph: Paragraph) -> Paragraph:
+        tokens = self.stem_words(paragraph.lang, paragraph[self.field])
+        if self.append:
+            paragraph[self.field] += tokens
+        else:
+            paragraph[self.field] = tokens
+        return paragraph
+
+
+class LatinTransliterate(PipelineStage):
+    """
+    Transliterate tokens
+    @zhs 转写为拉丁字母的单词（需要先进行切词）
+    """
+
+    def __init__(self, append=True, field='tokens'):
+        """
+        Args:
+            append (bool):
+                Append to/overwrite tokens field
+                @zhs 是添加到结尾还是覆盖
+            field (str):
+                Field name to store cutted words
+                @zhs 保存到字段名
+        """
+        super().__init__()
+        self.append = append
+        self.field = field
+        transliterate = safe_import('transliterate')
+        self.supported_languages = transliterate.get_available_language_codes()
+        self.translit = transliterate.translit
+        
+    def transliterate(self, lang, words):
+        if lang in self.supported_languages:
+            return [self.translit(
+                word, lang, reversed=True).lower() for word in words]
+        else:
+            return []
+
+    def resolve(self, paragraph: Paragraph) -> Paragraph:
+        if tokens := self.translit(paragraph.lang, paragraph[self.field] or []):
+            if self.append:
+                paragraph[self.field] += tokens
+            else:
+                paragraph[self.field] = tokens
+        return paragraph
+
+
+class WordCut(PipelineStage):
+    """
+    Multilingual word cutting
+    @zhs 多语种分词
+    """
+
+    t2s = safe_import('opencc', 'opencc-python-reimplementation').OpenCC('t2s')
+    kks = safe_import('pykakasi').kakasi()
+    jieba = safe_import('jieba')
+
+    def __init__(self, for_search=False, field='tokens', **_):
+        """
+        Args:
+            for_search (bool): 
+                Append redundant word-cutting results or stemming/transliteration
+                @zhs 是否用于搜索（添加冗余分词结果或词干/转写）
+            field (str):
+                Field name to store cutted words
+                @zhs 保存到字段名
+        """
+        super().__init__()
+        self.for_search = for_search
+        self.field = field
+        self.stmr = WordStemmer(append=True, field=field)
+        self.trlit = LatinTransliterate(append=True, field=field)
+
+    @staticmethod
+    def remove_accents(input_str):
+        unicodedata = safe_import('unicodedata')
+        nfkd_form = unicodedata.normalize('NFKD', input_str)
+        return u"".join([c for c in nfkd_form if not unicodedata.combining(c)])
+    
+    def resolve(self, paragraph: Paragraph) -> Paragraph:
+        words = []
+        if paragraph.lang == 'zht':
+            content = WordCut.t2s.convert(paragraph.content)
+        else:
+            content = paragraph.content
+
+        if paragraph.lang in ('zhs', 'zht'):
+            words = list(WordCut.jieba.cut_for_search(content)
+                         if self.for_search else WordCut.jieba.cut(content))
+        elif paragraph.lang == 'ja':
+            words = list(set(content))
+            for i in WordCut.kks.convert(content):
+                words.append(i['orig'])
+                if self.for_search:
+                    words.append(i['hepburn'])
+        else:
+            words = [_.lower().strip().strip(string.punctuation)
+                     for _ in re.split(r'[^\w]', content)]
+            if self.for_search:
+                words += self.stmr.stem_words(paragraph.lang, words)
+            words += [WordCut.remove_accents(word) for word in words]
+
+        if self.for_search:
+            words += self.trlit.transliterate(paragraph.lang, words)
+            
+        paragraph[self.field] = words
+        return paragraph
+
+
+class FilterPunctuations(PipelineStage):
+    """
+    Filter punctuations
+    @zhs 过滤标点符号
+    """
+
+    re_punctuations = re.compile(
+        r'[，。「」·；□■•●『』［］【】（）\s\(\)、“”‘’《》——\-！？\.\?\!\,\'\"：\/\\\n\u3000…]')
+
+    def resolve(self, paragraph: Paragraph) -> Paragraph:
+        paragraph.content = FilterPunctuations.re_punctuations.sub(
+            '', paragraph.content.strip(string.punctuation))
+        return paragraph
+    
+    
+class ExtractHTMLParagraphs(PipelineStage):
+    """
+    Extract paragraphs from HTML
+    @zhs 从 HTML 中提取段落
+    """
+    
+    def __init__(self, field='html', assignments='', paragraph_selector=''):
+        """
+        Args:
+            field (str): Field to read HTML
+                @zhs 保存有 HTML 的字段名
+            assignments (QUERY):
+                Mapping element attribute to field, e.g. field=".css-selector//attribute"
+                @zhs 字段与搜索字符串的关系，形如 field=".css-selector//attribute"
+            paragraph_selector (str):
+                CSS selector for paragraph
+                @zhs 确定段落的 CSS 选择器，为空则整个网页作为一个段落
+        """
+        super().__init__()
+        self.field = field
+        self.paragraph_selector = paragraph_selector
+        self.assignments = parser.parse(assignments)
+        
+    def _get_text(self, bs_ele):
+        if bs_ele and bs_ele.text:
+            return re.sub(r'\s+', ' ', bs_ele.text)
+        return ''
+        
+    def _resolve_assignments(self, bs_ele, para: Paragraph):
+        for field_name, field_path in self.assignments.items():
+            if '//' in field_path:
+                field_path, field_attr = field_path.rsplit('//', 1)
+            else:
+                field_attr = 'text'
+            elements = bs_ele.select(field_path) if field_path else [bs_ele]
+            value = []
+            for element in elements:
+                if field_attr == 'text':
+                    value.append(self._get_text(element))
+                elif field_attr == 'html':
+                    value.append(str(element))
+                elif field_attr in element.attrs:
+                    value.append(str(element.attrs[field_attr]))
+            if field_name == 'content':
+                value = '\n'.join(value)
+            elif value != 'keywords':
+                value = ' '.join(value)
+            setattr(para, field_name, value)
+    
+    def resolve(self, paragraph: Paragraph) -> Paragraph:
+        html = paragraph[self.field]
+        b = B(html, 'lxml')
+
+        for html_para in b.select(self.paragraph_selector) if self.paragraph_selector else [b]:
+            para = Paragraph(
+                lang=paragraph.lang,
+                content='',
+                source=paragraph.source,
+                pagenum=1,
+                dataset=paragraph.dataset,
+                outline=paragraph.outline,
+                keywords=[],
+                html=str(html_para),
+            )
+            self._resolve_assignments(html_para, para)
+            yield para
+
+
+class Reparagraph(PipelineStage):
+    """
+    Reparagraphize
+    @zhs 重新分段"""
+
+    def resolve(self, paragraph: Paragraph) -> Paragraph:
+        lang = paragraph.lang
+        lines = paragraph.content.split('\n')
+
+        def paragraph_finished(text):
+            return text.endswith(tuple('.!?…\"。！？…—：”）'))
+
+        def merge_lines():
+            lens = [len(_) for _ in lines]
+            if len(lens) < 3:
+                yield ('' if lang[:2] in ('ch', 'ja') else ' ').join(lines)
+                return
+
+            std = abs(statistics.stdev(lens))
+            maxl = max(lens)
+            text = ''
+            last_line = '1'
+            for line in lines:
+                line = line.strip()
+                if not line:
+                    continue
+                if re.search(r'^[①-⑩]', line):
+                    break
+
+                if lang[:2] != 'ch':
+                    text += ' '
+                text += line
+                if len(line) < maxl - std:
+                    if paragraph_finished(text) or not last_line:
+                        yield text
+                        text = ''
+                last_line = line.strip()
+
+            if text:
+                yield text
+
+        data = paragraph.as_dict()
+        del data['content']
+        for text in merge_lines():
+            yield type(paragraph)(content=text, **data)
+
+
+class SplitParagraph(PipelineStage):
+    """
+    Split paragraphs
+    @zhs 拆分语段
+    """
+
+    def __init__(self, delimeter='\n'):
+        """
+        Args:
+            delimeter (str):
+                Delimeter
+                @zhs 拆分的分隔符
+        """
+        super().__init__()
+        self.delimeter = delimeter
+
+    def resolve(self, paragraph: Paragraph):
+        for content in paragraph.content.split(self.delimeter):
+            if content:
+                new_paragraph = type(paragraph)(paragraph)
+                new_paragraph.content = content
+                yield new_paragraph
+
+
+class AccumulateParagraphs(PipelineStage):
+    """
+    Accumulate all paragraphs iterated
+    @zhs 聚集段落遍历结果
+    """
+
+    def __init__(self, sort=''):
+        """
+        Args:
+            sort (str): Sort by field name
+                @zhs 排序字段名
+        """
+        super().__init__()
+        self.paragraphs = deque()
+        self.sort = [_.strip() for _ in sort.split(',') if _]
+
+    def resolve(self, paragraph: Paragraph):
+        self.paragraphs.append(paragraph.as_dict(expand=True))
+        
+    def sorter(self, obj):
+        class _Rev:
+            def __init__(self, val):
+                self.val = val
+            
+            def __lt__(self, other):
+                return self.val > other.val
+                        
+        def _rev(val, reversed):
+            if reversed:
+                if isinstance(val, (int, float)):
+                    return -val
+                return _Rev(val)
+            return val
+                    
+        return [_rev(obj.get(k.strip('-'), ''), k.startswith('-')) for k in self.sort]
+
+    def summarize(self, *_):
+        results = list(self.paragraphs)
+        if self.sort:
+            results = sorted(results, key=self.sorter)
+        return results
+
+
+class Export(PipelineStage):
+    """
+    Export accumulated result to file
+    @zhs 结果导出为文件
+    """
+
+    def __init__(self, output_format='xlsx', limit=0) -> None:
+        """导出结果
+
+        Args:
+            output_format (xlsx|json|csv):
+                Export file foramt
+                @zhs 输出格式
+            limit (int, optional):
+                Max export records count, 0 for no limit
+                @zhs 最多导出的记录数量，0表示无限制。
+        """
+        super().__init__()
+        self.extension = output_format
+        self.format = {'xlsx': 'excel'}.get(output_format, output_format)
+        self.limit = limit
+
+    def summarize(self, result):
+        safe_import('xlsxwriter')  # as required for pandas to export xlsx file
+        pandas = safe_import('pandas')
+
+        def json_dump(val):
+            return JSONEncoder().encode(val)
+
+        def str_repr(val, strip_brackets=False):
+            if isinstance(val, str):
+                return val
+            elif isinstance(val, DbObject):
+                return str_repr(val.as_dict())
+            elif isinstance(val, list):
+                val = ', '.join(map(str_repr, val))
+                if not strip_brackets:
+                    val = f'[{val}]'
+                return val
+            elif isinstance(val, dict):
+                val = ', '.join([f'{k}={str_repr(v)}' for k, v in val.items()])
+                if not strip_brackets:
+                    val = f'({val})'
+                return val
+            elif isinstance(val, bytes):
+                return f'<... {len(val)} bytes>'
+            else:
+                return str(val)
+
+        def flattern_dict(val):
+            result = {}
+            for k, v in val.items():
+                if isinstance(v, dict):
+                    v = flattern_dict(v)
+                    for kp, vp in v.items():
+                        result[f'{k}.{kp}'] = vp
+                else:
+                    result[k] = v
+            return result
+
+        result = [{k: str_repr(v, True) for k, v in (
+            flattern_dict(r if isinstance(r, dict) else r.as_dict())).items()} for r in result]
+
+        if self.format == 'json':
+            return PipelineStage.return_file('json', json_dump(result).encode('utf-8'))
+
+        elif self.format in ('csv', 'excel'):
+            buf = BytesIO()
+            getattr(pandas.DataFrame(result), f'to_{self.format}')(buf)
+            return PipelineStage.return_file(self.extension, buf.getvalue())
+
+
+class AutoSummary(PipelineStage):
+    """
+    Auto summary for Chinese texts
+    @zhs 中文自动摘要
+    """
+
+    def __init__(self, count) -> None:
+        """
+        Args:
+            count (int):
+                Sentences count
+                @zhs 摘要中的句子数量
+        """
+        super().__init__()
+        self.count = count
+
+    def resolve(self, paragraph: Paragraph) -> Paragraph:
+        # textrank4zh is a package for Chinese text ranking
+        tr4s = safe_import('textrank4zh').TextRank4Sentence()
+        tr4s.analyze(text=paragraph.content, lower=True, source='all_filters')
+        paragraph.summary = '\n'.join([
+            item.sentence
+            for item in tr4s.get_key_sentences(num=self.count)
+        ])
+        return paragraph
+
+
+class ArrayField(PipelineStage):
+    """
+    Manipulate array field
+    @zhs 操作数组字段
+    """
+
+    def __init__(self, field, push=True, elements='') -> None:
+        """
+        Args:
+            field (str): Field name
+                @zhs 字段名
+            push (bool): push or delete
+                @zhs 添加或删除
+            elements (LINES):
+                Element to push or delete, use $<field> or constants
+                @zhs 添加或删除的元素，每行一个 $ 开头的字段名或常量
+        """
+        super().__init__()
+        self.field = field
+        self.elements = [parser.parse(ele) for ele in elements.split('\n')]
+        self.push = push
+
+    def resolve(self, paragraph: Paragraph) -> Paragraph:
+        if paragraph[self.field] is None and self.push:
+            paragraph[self.field] = []
+        if not isinstance(paragraph[self.field], (list, DbObjectCollection)):
+            return paragraph
+        for ele in self.elements:
+            ele = evaluateqx(ele, paragraph)
+            if self.push:
+                paragraph[self.field].append(ele)
+            else:
+                if ele in paragraph[self.field]:
+                    paragraph[self.field].remove(ele)
+        return paragraph
+
+
+class ArrayAggregation(PipelineStage):
+    """
+    Concat arrays in an array field
+    @zhs 减少一层数组嵌套层级"""
+
+    def __init__(self, field, new_field='') -> None:
+        """
+        Args:
+            field (str): Field name
+                @zhs 字段名
+            new_field (str): New field name, blank for replacement
+                @zhs 新的字段名，留空表示替换原数组字段
+        """
+        super().__init__()
+        self.field = field
+        self.new_field = new_field or field
+
+    def resolve(self, paragraph: Paragraph) -> Paragraph:
+        setattr(paragraph, self.new_field, list(chain(*paragraph[self.field])))
+        return paragraph
+
+
+class Counter:
+    """Thread-safe counter"""
+
+    class _CounterNum:
+
+        def __init__(self):
+            self._number_of_read = 0
+            self._counter = iter_count()
+
+        def value(self):
+            """Get the current value of the counter"""
+            value = next(self._counter) - self._number_of_read
+            self._number_of_read += 1
+            return value
+
+        def inc(self, inc_val=1):
+            """Increment the counter by a given value (default = 1)"""
+            for _ in range(inc_val):
+                next(self._counter)
+
+    def __init__(self) -> None:
+        super().__init__()
+        self._d = defaultdict(Counter._CounterNum)
+
+    def __getitem__(self, key):
+        return self._d[key]
+
+    def as_dict(self):
+        """Get the dictionary representation of the counter"""
+        return {
+            k: v.value() for k, v in self._d.items()
+        }
+
+
+class NgramCounter(PipelineStage):
+    """N-Gram
+    """
+
+    def __init__(self, n: int, lr=False):
+        """ N-Gram
+
+        Args:
+            n (int): Max string lenght
+                @zhs 最大字串长度
+            lr (bool): Count left/right characters
+                @zhs 是否同时记录左右字符计数
+        """
+        super().__init__()
+        if lr:
+            n += 2
+        self.n = n
+        self.lr = lr
+        self.ngrams = Counter()
+        self.ngrams_lefts = defaultdict(Counter)
+        self.ngrams_rights = defaultdict(Counter)
+
+    def resolve(self, paragraph: Paragraph) -> Paragraph:
+        ngrams = [' ' * i for i in range(self.n)]
+        for content in paragraph.content:
+            for i in range(self.n):
+                ngrams[i] = (ngrams[i] + content)[-i-1:]
+                self.ngrams[ngrams[i]].inc()
+            if self.lr:
+                for i in range(2, self.n):
+                    left, word, right = ngrams[i][0], ngrams[i][1:-
+                                                                1], ngrams[i][-1]
+                    self.ngrams_lefts[word][left].inc()
+                    self.ngrams_rights[word][right].inc()
+
+    def summarize(self, _):
+        self.ngrams = self.ngrams.as_dict()
+        self.ngrams_lefts = {k: v.as_dict()
+                             for k, v in self.ngrams_lefts.items()}
+        self.ngrams_rights = {k: v.as_dict()
+                              for k, v in self.ngrams_rights.items()}
+
+
+class Limit(PipelineStage):
+    """
+    Limit results count
+    @zhs 限制返回的结果数量
+    """
+
+    def __init__(self, limit):
+        """
+        Args:
+            limit (int):
+                Max results count
+                @zhs 要返回的最大结果数量，0则不返回
+        """
+        super().__init__()
+        self.limit = limit
+        self.counter = iter_count()
+
+    def resolve(self, paragraph: Paragraph):
+        val = next(self.counter)
+        if val < self.limit:
+            return paragraph
+
+
+class FilterDuplication(PipelineStage):
+    """
+    Filter duplications in specified database collection
+    @zhs 过滤已经存储在指定数据库中的段落
+    """
+
+    def __init__(self, field, mongocollection='paragraph') -> None:
+        """
+        Args:
+            mongocollection (str): Database collection name
+                @zhs 数据库集合名
+            field (str): Field that mark an duplication
+                @zhs 要去重的字段值
+        """
+        super().__init__()
+        self.mongocollection = mongocollection or 'paragraph'
+        self.field = field
+
+    def resolve(self, paragraph: Paragraph) -> Paragraph:
+        for _ in db[self.mongocollection].find({self.field: getattr(paragraph, self.field)}):
+            return
+        return paragraph
+
+
+class RegexReplace(PipelineStage):
+    """
+    Replace with regular expression
+    @zhs 正则表达式匹配并替换
+    """
+
+    def __init__(self, pattern, replacement='', plain=False):
+        """
+        Args:
+            pattern (str):
+                Regular expression
+                @zhs 正则表达式
+            replacement (str):
+                Replacement string
+                @zhs 要替换成的字符串
+        """
+        super().__init__()
+        if plain:
+            pattern = re.escape(pattern)
+        self.regexp = re.compile(pattern)
+        self.replacement = replacement
+
+    def resolve(self, paragraph: Paragraph) -> Paragraph:
+        paragraph.content = self.regexp.sub(
+            self.replacement, paragraph.content)
+        return paragraph
+
+
+class RegexFilter(PipelineStage):
+    """
+    Match regular expression and extract result to field
+    @zhs 正则表达式匹配并提取到字段中
+    """
+
+    def __init__(self, pattern, target, source='content', match='{0}',
+                 continuous=False, filter_out=False):
+        """
+        Args:
+            pattern (str): Regular expression
+                @zhs 正则表达式
+            source (str): String to match, default to content
+                @zhs 匹配的字段，默认为内容
+            target (str): Field name to fill in
+                @zhs 要提取入的字段名称
+            match (str): Fill the target with, in forms like '{1}{2}', default to
+                all matched text
+                @zhs 填入的值，如 '{1}{2}' 等形式，默认为全部匹配到的文本
+            filter_out (bool): Filter out unmatched paragraphs
+                @zhs 过滤未匹配到的语段
+            continuous (bool): Use previous matched value for unmatched paragraph
+                @zhs 未匹配到的语段自动使用上次的值
+        """
+        super().__init__()
+        self.regexp = re.compile(pattern)
+        self.source = source
+        self.target = target
+        self.value = ''
+        self.match = match
+        self.continuous = continuous
+        self.filter_out = filter_out
+
+    def resolve(self, paragraph: Paragraph) -> Paragraph:
+        match = self.regexp.search(str(getattr(paragraph, self.source, '')))
+        if match:
+            val = self.match.format(match.group(
+                0), *[_ if _ is not None else '' for _ in match.groups()])
+            setattr(paragraph, self.target, val)
+            self.value = val
+        elif self.continuous:
+            setattr(paragraph, self.target, self.value)
+        elif self.filter_out:
+            return
+        return paragraph
+
+
+class RegexMatches(PipelineStage):
+    """
+    Regex Match
+    @zhs 正则表达式匹配
+    """
+
+    def __init__(self, regex, field='content'):
+        """
+        Args:
+            field (str): Field name to match from
+                @zhs 要匹配的字段
+            regex (str): Regular Expression
+                @zhs 正则表达式
+        """
+        super().__init__()
+        self.field = field
+        self.regex = regex
+
+    def resolve(self, paragraph: Paragraph) -> Paragraph:
+        for m in re.findall(self.regex, str(paragraph[self.field])):
+            yield Paragraph(paragraph, **{self.field: m})
+
+
+class FieldAssignment(PipelineStage):
+    """
+    Assign value/field to another field
+    @zhs 将某一个字段的值或输入值保存到另一个字段
+    """
+
+    def __init__(self, field, value='', delete_field=False):
+        """
+        Args:
+            field (str): Field name
+                @zhs 新的字段名
+            value (QUERY):
+                $<field> or contants
+                @zhs 以 $ 开头的字段名，或常数值（类型将自动匹配）
+            delete_field (bool):
+                Delete the field
+                @zhs 删除该字段
+        """
+        super().__init__()
+        self.field = field
+        self.value = value
+        self.delete_field = delete_field
+
+    def resolve(self, paragraph: Paragraph) -> Paragraph:
+        if self.delete_field:
+            del paragraph[self.field]
+        else:
+            paragraph[self.field] = evaluateqx(self.value, paragraph)
+        return paragraph
+
+
+class FilterArrayField(PipelineStage):
+    """Filter array field
+    @zhs 过滤列表字段的值
+    """
+
+    def __init__(self, field, cond) -> None:
+        """
+        Args:
+            field (str): Field name
+                @zhs 字段名称
+            cond (QUERY): Conditional expression, use `iter` for the iterated item,
+                or use abbreviated form like '>0' to mean 'iter>0'
+                @zhs 条件式，用 iter 表示被判断的项目，或用省略形式。将仅保留满足条件式的项目。
+        """
+        super().__init__()
+        self.field = field
+        self.cond = QExprInterpreter('iter', '=').parse(cond)
+
+    def resolve(self, paragraph: Paragraph) -> Paragraph:
+        vals = getattr(paragraph, self.field, [])
+        if not isinstance(vals, list):
+            return paragraph
+
+        new_vals = []
+        for val in vals:
+            paragraph.iter = val
+            if evaluateqx(self.cond, paragraph):
+                new_vals.append(val)
+
+        if hasattr(paragraph, 'iter'):
+            delattr(paragraph, 'iter')
+        setattr(paragraph, self.field, new_vals)
+        return paragraph
+
+
+class DeleteParagraph(PipelineStage):
+    """Delete Paragraph from Database
+    @zhs 从数据库删除段落
+    """
+
+    def resolve(self, paragraph: Paragraph):
+        if paragraph.id:
+            paragraph.delete()
+        if paragraph.images:
+            for i in paragraph.images:
+                if Paragraph.query(F.images == i.id).count() == 0:
+                    i.delete()
+        return  # no yielding paragraph anymore
+
+
+class SaveParagraph(PipelineStage):
+    """Save
+    @zhs 保存
+    """
+
+    def __init__(self, mongocollection=''):
+        '''
+        Args:
+            mongocollection (str): Database collection name
+                @zhs 数据库集合名
+        '''
+        super().__init__()
+        self.mongocollection = mongocollection
+        self.datasets = {}
+        self.convert = Paragraph.get_converter(
+            mongocollection) if mongocollection else lambda x: x
+
+    def resolve(self, paragraph: Paragraph):
+        self.convert(paragraph).save()
+        if paragraph.dataset and paragraph.dataset not in self.datasets:
+            self.datasets[paragraph.dataset] = {
+                'mongocollection': getattr(paragraph, '_collection', ''),
+                'sources': set()
+            }
+        if 'file' in paragraph.source and paragraph.dataset:
+            self.datasets[paragraph.dataset]['sources'].add(
+                paragraph.source['file'])
+        return paragraph
+
+    def summarize(self, _):
+        self.logger('datasets count:', len(self.datasets))
+        for name, data in self.datasets.items():
+            coll = Dataset.first(F.name == name) \
+                or Dataset(name=name, sources=[],
+                           mongocollection=data['mongocollection'],
+                           order_weight=999)
+            for source in data['sources']:
+                if source not in coll.sources:
+                    coll.sources.append(source)
+            coll.save()
+
+
+class FieldIncresement(PipelineStage):
+    """
+    Increment on field
+    @zhs 对字段进行自增操作
+    """
+
+    def __init__(self, field, inc_value):
+        '''
+        Args:
+            field (str): Field name
+                @zhs 字段名称
+            inc_value (str): Increment by, or $<field>
+                @zhs 自增的值，或以 $ 开头的另一字段名
+        '''
+        super().__init__()
+        self.field = field
+        self.inc_value = parser.parse(inc_value)
+
+    def resolve(self, paragraph: Paragraph):
+        val = getattr(paragraph, self.field)
+        val += evaluateqx(self.inc_value, paragraph)
+        setattr(paragraph, val)
+        return paragraph
+
+
+class OutlineFilter(PipelineStage):
+    """
+    Identify Chinese/Roman ordinal numbers for outline
+    @zhs 中英文大纲序号识别
+    """
+
+    chnum = '[一二三四五六七八九十首甲乙丙丁戊己庚辛壬癸]'
+    romannum = (
+        ',I,II,III,IV,V,VI,VII,VIII,IX,X,XI,XII,XIII,XIV,XV,XVI,XVII,').split(',')
+
+    def __init__(self):
+        super().__init__()
+        self.nums = ['00', '00', '00']
+
+    def roman(self, text):
+        """Decode Roman numbers"""
+        if '.' in text:
+            text = text[:text.find('.')]
+        return OutlineFilter.romannum.index(text) if text in OutlineFilter.romannum else 99
+
+    def dechnum(self, text):
+        """Decode Chinese numbers"""
+        vals = [(OutlineFilter.chnum+_).find(_) for _ in text]
+        if len(vals) == 1:
+            if vals[0] > 10:
+                return vals[0] - 11
+            else:
+                return vals[0]
+        elif len(vals) == 2:
+            if vals[0] == 10:
+                return vals[0] + vals[1]
+            else:
+                return -1
+        else:
+            return vals[0]*vals[1]+vals[2]
+
+    def check_outline(self, paragraph: Paragraph):
+        """Check outline"""
+        lang, content = paragraph.lang, paragraph. content
+        outline = ''
+
+        if lang == 'eng':
+            lev, num, _ = (content + "  ").split(" ", 2)
+            if lev == '§':
+                outline = 'sect {:02}'.format(int(num[:-1]))
+            elif lev.upper() == 'CHAPTER':
+                outline = 'chap {:02}'.format(self.roman(num))
+            elif lev.upper() == 'BOOK':
+                outline = 'book {:02}'.format(self.roman(num))
+            elif lev.upper().startswith('INTRODUCTION'):
+                outline = 'book 00'
+        else:
+            if re.match('^' + OutlineFilter.chnum + '+、', content):
+                outline = 'sect {:02}'.format(
+                    self.dechnum(content[:content.find('、')]))
+            elif re.match('^第' + OutlineFilter.chnum + '+章', content):
+                outline = 'chap {:02}'.format(
+                    self.dechnum(content[1:content.find('章')]))
+            elif re.match('^第' + OutlineFilter.chnum + '+節', content):
+                outline = 'sect {:02}'.format(
+                    self.dechnum(content[1:content.find('節')]))
+            elif re.match('^第' + OutlineFilter.chnum + '卷', content):
+                outline = 'book {:02}'.format(
+                    self.dechnum(content[1:content.find('卷')]))
+            elif re.match('^篇' + OutlineFilter.chnum, content):
+                outline = 'chap {:02}'.format(
+                    self.dechnum(content[1]))
+            elif re.match('^部' + OutlineFilter.chnum, content):
+                outline = 'book {:02}'.format(
+                    self.dechnum(content[1]))
+
+        return outline
+
+    def resolve(self, paragraph: Paragraph):
+        paragraph.content = paragraph.content.strip()
+        if not paragraph.content:
+            return paragraph
+
+        outline = self.check_outline(paragraph)
+
+        if outline and outline[5] != '-':
+            # self.logger(content[:20], outline)
+            if outline.startswith('book '):
+                nnums = [outline[5:], '00', '00']
+            elif outline.startswith('chap '):
+                nnums = [self.nums[0], outline[5:], '00']
+            else:
+                nnums = [self.nums[0], self.nums[1], outline[5:]]
+            if '.'.join(nnums) > '.'.join(self.nums):
+                self.nums = nnums
+
+        paragraph.outline = '.'.join(self.nums)
+        paragraph.save()
+        return paragraph
+
+
+class ConditionalAssignment(PipelineStage):
+    """
+    Conditional assignment
+    @zhs 按条件赋值字段"""
+
+    def __init__(self, cond, field):
+        """
+        Args:
+            cond (QUERY): Conditions and assignment values, in forms like:
+                <condition> => <constant>;
+                @zhs 检查的条件，与最终要赋予的值之间用 => 连缀，条件之间用 ; 连接
+            field (str): Target field name
+                @zhs 要赋值的字段
+        """
+        super().__init__()
+        self.conds = parser.parse(cond)
+        self.field = field
+
+    def resolve(self, paragraph: Paragraph):
+        for cond, val in self.conds:
+            if evaluateqx(cond, paragraph):
+                setattr(paragraph, self.field,
+                        evaluateqx(val, paragraph))
+                break
+        return paragraph
+
+
+class KeywordsReplacement(PipelineStage):
+    """Replace keywords/tags
+    @zhs 替换关键词（标签）"""
+
+    def __init__(self, from_tag, to_tag, arr='keywords'):
+        """
+        Args:
+            from_tag (str): Original keyword
+                @zhs 原标签
+            to_tag (str): Target keyword
+                @zhs 目标标签
+            arr (str): Target field, default to keywords
+                @zhs 替换的数组字段（默认为标签）
+        """
+        super().__init__()
+        self.from_tag = from_tag
+        self.to_tag = to_tag
+        self.arr = arr
+
+    def resolve(self, paragraph: Paragraph):
+        arr = paragraph[self.arr]
+        if self.from_tag in arr:
+            arr = list(arr)
+            arr.remove(self.from_tag)
+            arr.append(self.to_tag)
+            paragraph[self.arr] = arr
+        return paragraph
+
+
+class MongoCollectionBatchOper(PipelineStage):
+    """Batch operation on database collection
+    @zhs 数据库批处理"""
+
+    def __init__(self, mongocollection='', updates='[]', query=''):
+        """
+        Args:
+            mongocollection (str):
+                Database collection
+                @zhs 要处理的数据库
+            query (QUERY):
+                Batch operand range condition
+                @zhs 查询范围
+            updates (QUERY):
+                Updates to perform, composed of function calls to set, pull, unset, etc.
+                @zhs 要执行的更新，如 pull(keywords=newkey) 。update 可为 set, pull, unset 等。
+        """
+        super().__init__()
+        self.collection = Paragraph.get_coll(mongocollection)
+        self.updates = updates
+        self.query = query
+
+    def resolve(self, paragraph: Paragraph):
+        pdict = paragraph.as_dict()
+        query = parser.parse(self.query, context=pdict)
+        updates = parser.parse(self.updates, context=pdict)
+        if not isinstance(updates, list):
+            updates = [updates]
+        for update in updates:
+            self.collection.query(query).update(update)
+            self.logger(query, update)
+        return paragraph
+
+
+class PDFUnlock(PipelineStage):
+    """Unlock "secured" PDF
+    @zhs 解锁读保护的 PDF
+    """
+
+    def __init__(self, file: bytes):
+        """
+        :param file: File binary
+            @zhs 文件 data: URL
+        :type file: file:pdf
+        """
+        super().__init__()
+        pike = safe_import('pikepdf')
+        buf = BytesIO()
+        pike.open(storage.open(file, 'rb')).save(buf)
+        self.data = PipelineStage.return_file('pdf', buf.getvalue())
+
+    def summarize(self, _):
+        return self.data
+
+
+class SetNamedResult(Passthrough):
+    """Set name for summarization result
+    @zhs 为总结阶段的结果设置名称
+    """
+
+    def __init__(self, name: str):
+        """
+        :param name: Name
+            @zhs 名称
+        :type name: str
+        """
+        super().__init__()
+        self.name = name
+
+    def summarize(self, result):
+        self.gctx[self.name] = result
+        return result
+
+
+class LoadNamedResult(Passthrough):
+    """Get named result
+    @zhs 读取已命名的结果
+    """
+
+    def __init__(self, name: str):
+        """
+        :param name: Name
+            @zhs 名称
+        :type name: str
+        """
+        super().__init__()
+        self.name = name
+
+    def summarize(self, _):
+        if self.name == '':
+            return self.gctx
+        return self.gctx.get(self.name)