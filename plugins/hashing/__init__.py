"""图像哈希"""
import os
import tempfile
from io import BytesIO
from queue import deque
from typing import Union

import imagehash
from bson import binary
from flask import Response, request
from PIL import Image
from PyMongoWrapper import F, ObjectId
from jindai import *
from jindai.helpers import serve_file
from jindai.models import MediaItem, Paragraph
from plugins.imageproc import MediaItemStage


# HELPER FUNCS
def single_item(pid: str, iid: str):
    """Return a single-item paragraph object with id = `pid` and item id = `iid`
    Args:
        pid (str): Paragraph ID
        iid (str): MediaItem ID
    Returns:
        List[Paragraph]: a list with at most one element, i.e., the single-item paragraph object
    """
    if pid:
        pid = ObjectId(pid)
        para = Paragraph.first(F.id == pid)
    elif iid:
        iid = ObjectId(iid)
        para = Paragraph.first(F.images == iid)
    if iid and para:
        para.images = [i for i in para.images if i.id == iid]
        para.group_id = f"id={para['_id']}"
        return [para]

    return []


def dhash(image: Union[Image.Image, BytesIO]) -> bytes:
    """Generate d-hash for image

    Args:
        image (Image | BytesIO): PIL Image

    Returns:
        bytes: hash
    """
    if isinstance(image, BytesIO):
        image.seek(0)
        image = Image.open(image)
    hash_val = imagehash.dhash(image)
    hash_val = bytes.fromhex(str(hash_val))
    return hash_val


def whash(image: Union[Image.Image, BytesIO]) -> bytes:
    """Generate w-hash for image

    Args:
        image (Image): PIL Image

    Returns:
        bytes: hash
    """
    if isinstance(image, BytesIO):
        image.seek(0)
        image = Image.open(image)
    hash_val = imagehash.whash(image)
    hash_val = bytes.fromhex(str(hash_val))
    return hash_val


def bitcount(val):
    """Count 1's in a 64-bit integer"""
    return bin(val).count('1')


def to_int(val):
    """Get int value of bytes"""
    return int(val.hex(), 16)


def to_binary(val):
    """To binary

    Args:
        val (int): the value

    Returns:
        _type_: _description_
    """
    return binary.Binary(bytes.fromhex(f'{val:016x}'))


def flip(val, bit_position):
    """Flip the i-th bit in x"""
    val ^= 1 << bit_position
    return val


def flips(val, bit_num, least_position=0):
    """Flip at most n bits for x"""
    for i in range(least_position, 64):
        new_val = flip(val, i)
        if bit_num == 1:
            yield new_val
        else:
            for new_val in flips(new_val, bit_num - 1, i + 1):
                yield new_val


def resolve_dups(tmp_file_name, slimit):
    """Resolve duplications from temp file, with scores < slimit"""

    def _parse_compare_results():
        with safe_open(tmp_file_name, 'r') as input_file:
            for line in input_file:
                row = line.strip().split('\t')
                if len(row) < 3:
                    continue
                id1, id2, score = row
                if id1 == id2:
                    continue
                yield id1, id2, int(score)

    def _get_items():
        ids = set()
        for id1, id2, _ in _parse_compare_results():
            ids.add(id1)
            ids.add(id2)
        items = {}
        for i in MediaItem.query(F.flag.eq(0) & F.id.in_([ObjectId(_) for _ in ids])):
            items[str(i.id)] = i
        return items

    items = _get_items()
    for id1, id2, score in sorted(_parse_compare_results(),
                                  key=lambda x: x[2]):
        if score > slimit:
            continue
        if id1 in items and id2 in items:
            yield items[id1], items[id2], score


class ImageHash(MediaItemStage):
    """建立图像哈希检索
    """

    def resolve_image(self, i: MediaItem, _):
        try:
            i_dhash, i_whash = i.dhash, i.whash
            if i_dhash and i_whash:
                return i

            data = i.data
            if not data:
                return None

            if not i_dhash:
                i_dhash = dhash(data) or ''
            if not i_whash:
                i_whash = whash(data) or ''

            i.dhash, i.whash = i_dhash, i_whash
        except (IOError, AssertionError):
            pass
        i.save()


class ImageHashDuplications(MediaItemStage):
    """进行图像哈希去重
    """

    def __init__(self) -> None:
        super().__init__()
        self.results = deque()
        self.result_pairs = set()

    def resolve_image(self, i: MediaItem, _):
        """处理图像哈希
        """
        if not i.dhash:
            return

        if not isinstance(i.dhash, bytes):
            self.logger(type(i).__name__, i.as_dict())
        d_hash = to_int(i.dhash)
        w_hash = to_int(i.whash)
        image_height, image_width = i.height, i.width

        for j in MediaItem.query(F.dhash.in_(
                [to_binary(x)
                 for x in [d_hash] + list(flips(d_hash, 1)) + list(flips(d_hash, 2))])):
            target_id = j.id
            if target_id == i.id or f'{i.id}-{target_id}' in self.result_pairs \
                    or f'{target_id}-{i.id}' in self.result_pairs:
                continue

            self.result_pairs.add(f'{target_id}-{i.id}')
            id_a, id_b = i.id, target_id
            if j.width * j.height < image_width * image_height:
                id_b, id_a = id_a, id_b

            result_line = f'{id_a}\t{id_b}\t' + \
                f'{bitcount(to_int(i.dhash) ^ d_hash) + bitcount(to_int(j.whash) ^ w_hash)}'
            self.logger(result_line)
            self.results.append(result_line + '\n')

        return i

    def summarize(self, _):
        k = tempfile.mktemp()
        output_file = safe_open(k + '.tsv', 'w')
        for line in self.results:
            output_file.write(line)
        output_file.close()
        return PipelineStage.return_redirect(f'/api/plugins/compare?{k}')


class Hashing(Plugin):
    """哈希插件"""

    def __init__(self, pmanager):
        super().__init__(pmanager)
        app = self.pmanager.app
        MediaItem.set_field('dhash', bytes)
        MediaItem.set_field('whash', bytes)
        self.register_pipelines([ImageHashDuplications, ImageHash])
        self.register_filter(
            'sim', keybind='s', format_string='sim/{mediaitem._id}', icon='mdi-image', 
            handler=self.handle_filter)

        @app.route('/api/plugins/compare.tsv')
        def _compare_tsv():
            file_path = request.args.get('key', '') + '.tsv'
            if not os.path.exists(file_path):
                return Response('')

            buf = ''
            for item1, item2, score in resolve_dups(file_path, int(request.args.get('q', 10))):
                buf += f'{item1.id} {item2.id} {score}\n'
            return Response(buf)

        @app.route('/api/plugins/compare')
        def _compare_html():
            return serve_file(os.path.join(os.path.dirname(__file__), 'compare.html'))

        @app.route('/api/plugins/hashing-jquery.min.js')
        def _jquery_js():
            return serve_file(os.path.join(os.path.dirname(__file__), 'jquery.min.js'))

<<<<<<< HEAD
    def handle_page(self, dbq, iid):
=======
    def handle_filter(self, dbq, iid):
>>>>>>> 2f8e6648
        """Handle page"""
        limit = dbq.limit
        offset = dbq.skip
        dbq.limit = 0
        dbq.raw = False

        groups = dbq.groups in ('both', 'group')
        archive = dbq.groups in ('both', 'source')

        if groups:
            return single_item('', iid)
        else:
            image_item = MediaItem.first(F.id == iid)
            if image_item.dhash is None:
                return
            pgroups = [g
                       for g in (Paragraph.first(F.images == ObjectId(iid)) or Paragraph()).keywords
                       if g.startswith('*')
                       ] or [(Paragraph.first(F.images == ObjectId(iid))
                              or Paragraph()).source.get('url', '')]
            dha, dhb = to_int(image_item.dhash), to_int(image_item.whash)
            results = []
            groupped = {}

            for paragraph in dbq.fetch_all_rs():
                for i in paragraph.images:
                    if i.id == image_item.id:
                        continue
                    if i.flag != 0 or i.dhash is None or i.dhash == b'':
                        continue
                    dha1, dhb1 = to_int(i.dhash), to_int(i.whash)
                    i.score = bitcount(dha ^ dha1) + bitcount(dhb ^ dhb1)
                    new_paragraph = Paragraph(**paragraph.as_dict())
                    new_paragraph.images = [i]
                    new_paragraph.score = i.score
                    if archive:
                        groups = [
                            g for g in paragraph.keywords if g.startswith('*')]
                        for group in groups or [new_paragraph.source['url']]:
                            if group not in pgroups and \
                                (group not in groupped or groupped[group].score >
                                    new_paragraph.score):
                                groupped[group] = new_paragraph
                    else:
                        results.append(new_paragraph)

            if archive:
                results = list(groupped.values())

            results = sorted(results, key=lambda x: x.score)[
                offset:offset + limit]
            return single_item('', iid) + [{'spacer': 'spacer'}] + results
<|MERGE_RESOLUTION|>--- conflicted
+++ resolved
@@ -1,311 +1,307 @@
-"""图像哈希"""
-import os
-import tempfile
-from io import BytesIO
-from queue import deque
-from typing import Union
-
-import imagehash
-from bson import binary
-from flask import Response, request
-from PIL import Image
-from PyMongoWrapper import F, ObjectId
-from jindai import *
-from jindai.helpers import serve_file
-from jindai.models import MediaItem, Paragraph
-from plugins.imageproc import MediaItemStage
-
-
-# HELPER FUNCS
-def single_item(pid: str, iid: str):
-    """Return a single-item paragraph object with id = `pid` and item id = `iid`
-    Args:
-        pid (str): Paragraph ID
-        iid (str): MediaItem ID
-    Returns:
-        List[Paragraph]: a list with at most one element, i.e., the single-item paragraph object
-    """
-    if pid:
-        pid = ObjectId(pid)
-        para = Paragraph.first(F.id == pid)
-    elif iid:
-        iid = ObjectId(iid)
-        para = Paragraph.first(F.images == iid)
-    if iid and para:
-        para.images = [i for i in para.images if i.id == iid]
-        para.group_id = f"id={para['_id']}"
-        return [para]
-
-    return []
-
-
-def dhash(image: Union[Image.Image, BytesIO]) -> bytes:
-    """Generate d-hash for image
-
-    Args:
-        image (Image | BytesIO): PIL Image
-
-    Returns:
-        bytes: hash
-    """
-    if isinstance(image, BytesIO):
-        image.seek(0)
-        image = Image.open(image)
-    hash_val = imagehash.dhash(image)
-    hash_val = bytes.fromhex(str(hash_val))
-    return hash_val
-
-
-def whash(image: Union[Image.Image, BytesIO]) -> bytes:
-    """Generate w-hash for image
-
-    Args:
-        image (Image): PIL Image
-
-    Returns:
-        bytes: hash
-    """
-    if isinstance(image, BytesIO):
-        image.seek(0)
-        image = Image.open(image)
-    hash_val = imagehash.whash(image)
-    hash_val = bytes.fromhex(str(hash_val))
-    return hash_val
-
-
-def bitcount(val):
-    """Count 1's in a 64-bit integer"""
-    return bin(val).count('1')
-
-
-def to_int(val):
-    """Get int value of bytes"""
-    return int(val.hex(), 16)
-
-
-def to_binary(val):
-    """To binary
-
-    Args:
-        val (int): the value
-
-    Returns:
-        _type_: _description_
-    """
-    return binary.Binary(bytes.fromhex(f'{val:016x}'))
-
-
-def flip(val, bit_position):
-    """Flip the i-th bit in x"""
-    val ^= 1 << bit_position
-    return val
-
-
-def flips(val, bit_num, least_position=0):
-    """Flip at most n bits for x"""
-    for i in range(least_position, 64):
-        new_val = flip(val, i)
-        if bit_num == 1:
-            yield new_val
-        else:
-            for new_val in flips(new_val, bit_num - 1, i + 1):
-                yield new_val
-
-
-def resolve_dups(tmp_file_name, slimit):
-    """Resolve duplications from temp file, with scores < slimit"""
-
-    def _parse_compare_results():
-        with safe_open(tmp_file_name, 'r') as input_file:
-            for line in input_file:
-                row = line.strip().split('\t')
-                if len(row) < 3:
-                    continue
-                id1, id2, score = row
-                if id1 == id2:
-                    continue
-                yield id1, id2, int(score)
-
-    def _get_items():
-        ids = set()
-        for id1, id2, _ in _parse_compare_results():
-            ids.add(id1)
-            ids.add(id2)
-        items = {}
-        for i in MediaItem.query(F.flag.eq(0) & F.id.in_([ObjectId(_) for _ in ids])):
-            items[str(i.id)] = i
-        return items
-
-    items = _get_items()
-    for id1, id2, score in sorted(_parse_compare_results(),
-                                  key=lambda x: x[2]):
-        if score > slimit:
-            continue
-        if id1 in items and id2 in items:
-            yield items[id1], items[id2], score
-
-
-class ImageHash(MediaItemStage):
-    """建立图像哈希检索
-    """
-
-    def resolve_image(self, i: MediaItem, _):
-        try:
-            i_dhash, i_whash = i.dhash, i.whash
-            if i_dhash and i_whash:
-                return i
-
-            data = i.data
-            if not data:
-                return None
-
-            if not i_dhash:
-                i_dhash = dhash(data) or ''
-            if not i_whash:
-                i_whash = whash(data) or ''
-
-            i.dhash, i.whash = i_dhash, i_whash
-        except (IOError, AssertionError):
-            pass
-        i.save()
-
-
-class ImageHashDuplications(MediaItemStage):
-    """进行图像哈希去重
-    """
-
-    def __init__(self) -> None:
-        super().__init__()
-        self.results = deque()
-        self.result_pairs = set()
-
-    def resolve_image(self, i: MediaItem, _):
-        """处理图像哈希
-        """
-        if not i.dhash:
-            return
-
-        if not isinstance(i.dhash, bytes):
-            self.logger(type(i).__name__, i.as_dict())
-        d_hash = to_int(i.dhash)
-        w_hash = to_int(i.whash)
-        image_height, image_width = i.height, i.width
-
-        for j in MediaItem.query(F.dhash.in_(
-                [to_binary(x)
-                 for x in [d_hash] + list(flips(d_hash, 1)) + list(flips(d_hash, 2))])):
-            target_id = j.id
-            if target_id == i.id or f'{i.id}-{target_id}' in self.result_pairs \
-                    or f'{target_id}-{i.id}' in self.result_pairs:
-                continue
-
-            self.result_pairs.add(f'{target_id}-{i.id}')
-            id_a, id_b = i.id, target_id
-            if j.width * j.height < image_width * image_height:
-                id_b, id_a = id_a, id_b
-
-            result_line = f'{id_a}\t{id_b}\t' + \
-                f'{bitcount(to_int(i.dhash) ^ d_hash) + bitcount(to_int(j.whash) ^ w_hash)}'
-            self.logger(result_line)
-            self.results.append(result_line + '\n')
-
-        return i
-
-    def summarize(self, _):
-        k = tempfile.mktemp()
-        output_file = safe_open(k + '.tsv', 'w')
-        for line in self.results:
-            output_file.write(line)
-        output_file.close()
-        return PipelineStage.return_redirect(f'/api/plugins/compare?{k}')
-
-
-class Hashing(Plugin):
-    """哈希插件"""
-
-    def __init__(self, pmanager):
-        super().__init__(pmanager)
-        app = self.pmanager.app
-        MediaItem.set_field('dhash', bytes)
-        MediaItem.set_field('whash', bytes)
-        self.register_pipelines([ImageHashDuplications, ImageHash])
-        self.register_filter(
-            'sim', keybind='s', format_string='sim/{mediaitem._id}', icon='mdi-image', 
-            handler=self.handle_filter)
-
-        @app.route('/api/plugins/compare.tsv')
-        def _compare_tsv():
-            file_path = request.args.get('key', '') + '.tsv'
-            if not os.path.exists(file_path):
-                return Response('')
-
-            buf = ''
-            for item1, item2, score in resolve_dups(file_path, int(request.args.get('q', 10))):
-                buf += f'{item1.id} {item2.id} {score}\n'
-            return Response(buf)
-
-        @app.route('/api/plugins/compare')
-        def _compare_html():
-            return serve_file(os.path.join(os.path.dirname(__file__), 'compare.html'))
-
-        @app.route('/api/plugins/hashing-jquery.min.js')
-        def _jquery_js():
-            return serve_file(os.path.join(os.path.dirname(__file__), 'jquery.min.js'))
-
-<<<<<<< HEAD
-    def handle_page(self, dbq, iid):
-=======
-    def handle_filter(self, dbq, iid):
->>>>>>> 2f8e6648
-        """Handle page"""
-        limit = dbq.limit
-        offset = dbq.skip
-        dbq.limit = 0
-        dbq.raw = False
-
-        groups = dbq.groups in ('both', 'group')
-        archive = dbq.groups in ('both', 'source')
-
-        if groups:
-            return single_item('', iid)
-        else:
-            image_item = MediaItem.first(F.id == iid)
-            if image_item.dhash is None:
-                return
-            pgroups = [g
-                       for g in (Paragraph.first(F.images == ObjectId(iid)) or Paragraph()).keywords
-                       if g.startswith('*')
-                       ] or [(Paragraph.first(F.images == ObjectId(iid))
-                              or Paragraph()).source.get('url', '')]
-            dha, dhb = to_int(image_item.dhash), to_int(image_item.whash)
-            results = []
-            groupped = {}
-
-            for paragraph in dbq.fetch_all_rs():
-                for i in paragraph.images:
-                    if i.id == image_item.id:
-                        continue
-                    if i.flag != 0 or i.dhash is None or i.dhash == b'':
-                        continue
-                    dha1, dhb1 = to_int(i.dhash), to_int(i.whash)
-                    i.score = bitcount(dha ^ dha1) + bitcount(dhb ^ dhb1)
-                    new_paragraph = Paragraph(**paragraph.as_dict())
-                    new_paragraph.images = [i]
-                    new_paragraph.score = i.score
-                    if archive:
-                        groups = [
-                            g for g in paragraph.keywords if g.startswith('*')]
-                        for group in groups or [new_paragraph.source['url']]:
-                            if group not in pgroups and \
-                                (group not in groupped or groupped[group].score >
-                                    new_paragraph.score):
-                                groupped[group] = new_paragraph
-                    else:
-                        results.append(new_paragraph)
-
-            if archive:
-                results = list(groupped.values())
-
-            results = sorted(results, key=lambda x: x.score)[
-                offset:offset + limit]
-            return single_item('', iid) + [{'spacer': 'spacer'}] + results
+"""图像哈希"""
+import os
+import tempfile
+from io import BytesIO
+from queue import deque
+from typing import Union
+
+import imagehash
+from bson import binary
+from flask import Response, request
+from PIL import Image
+from PyMongoWrapper import F, ObjectId
+from jindai import *
+from jindai.helpers import serve_file
+from jindai.models import MediaItem, Paragraph
+from plugins.imageproc import MediaItemStage
+
+
+# HELPER FUNCS
+def single_item(pid: str, iid: str):
+    """Return a single-item paragraph object with id = `pid` and item id = `iid`
+    Args:
+        pid (str): Paragraph ID
+        iid (str): MediaItem ID
+    Returns:
+        List[Paragraph]: a list with at most one element, i.e., the single-item paragraph object
+    """
+    if pid:
+        pid = ObjectId(pid)
+        para = Paragraph.first(F.id == pid)
+    elif iid:
+        iid = ObjectId(iid)
+        para = Paragraph.first(F.images == iid)
+    if iid and para:
+        para.images = [i for i in para.images if i.id == iid]
+        para.group_id = f"id={para['_id']}"
+        return [para]
+
+    return []
+
+
+def dhash(image: Union[Image.Image, BytesIO]) -> bytes:
+    """Generate d-hash for image
+
+    Args:
+        image (Image | BytesIO): PIL Image
+
+    Returns:
+        bytes: hash
+    """
+    if isinstance(image, BytesIO):
+        image.seek(0)
+        image = Image.open(image)
+    hash_val = imagehash.dhash(image)
+    hash_val = bytes.fromhex(str(hash_val))
+    return hash_val
+
+
+def whash(image: Union[Image.Image, BytesIO]) -> bytes:
+    """Generate w-hash for image
+
+    Args:
+        image (Image): PIL Image
+
+    Returns:
+        bytes: hash
+    """
+    if isinstance(image, BytesIO):
+        image.seek(0)
+        image = Image.open(image)
+    hash_val = imagehash.whash(image)
+    hash_val = bytes.fromhex(str(hash_val))
+    return hash_val
+
+
+def bitcount(val):
+    """Count 1's in a 64-bit integer"""
+    return bin(val).count('1')
+
+
+def to_int(val):
+    """Get int value of bytes"""
+    return int(val.hex(), 16)
+
+
+def to_binary(val):
+    """To binary
+
+    Args:
+        val (int): the value
+
+    Returns:
+        _type_: _description_
+    """
+    return binary.Binary(bytes.fromhex(f'{val:016x}'))
+
+
+def flip(val, bit_position):
+    """Flip the i-th bit in x"""
+    val ^= 1 << bit_position
+    return val
+
+
+def flips(val, bit_num, least_position=0):
+    """Flip at most n bits for x"""
+    for i in range(least_position, 64):
+        new_val = flip(val, i)
+        if bit_num == 1:
+            yield new_val
+        else:
+            for new_val in flips(new_val, bit_num - 1, i + 1):
+                yield new_val
+
+
+def resolve_dups(tmp_file_name, slimit):
+    """Resolve duplications from temp file, with scores < slimit"""
+
+    def _parse_compare_results():
+        with safe_open(tmp_file_name, 'r') as input_file:
+            for line in input_file:
+                row = line.strip().split('\t')
+                if len(row) < 3:
+                    continue
+                id1, id2, score = row
+                if id1 == id2:
+                    continue
+                yield id1, id2, int(score)
+
+    def _get_items():
+        ids = set()
+        for id1, id2, _ in _parse_compare_results():
+            ids.add(id1)
+            ids.add(id2)
+        items = {}
+        for i in MediaItem.query(F.flag.eq(0) & F.id.in_([ObjectId(_) for _ in ids])):
+            items[str(i.id)] = i
+        return items
+
+    items = _get_items()
+    for id1, id2, score in sorted(_parse_compare_results(),
+                                  key=lambda x: x[2]):
+        if score > slimit:
+            continue
+        if id1 in items and id2 in items:
+            yield items[id1], items[id2], score
+
+
+class ImageHash(MediaItemStage):
+    """建立图像哈希检索
+    """
+
+    def resolve_image(self, i: MediaItem, _):
+        try:
+            i_dhash, i_whash = i.dhash, i.whash
+            if i_dhash and i_whash:
+                return i
+
+            data = i.data
+            if not data:
+                return None
+
+            if not i_dhash:
+                i_dhash = dhash(data) or ''
+            if not i_whash:
+                i_whash = whash(data) or ''
+
+            i.dhash, i.whash = i_dhash, i_whash
+        except (IOError, AssertionError):
+            pass
+        i.save()
+
+
+class ImageHashDuplications(MediaItemStage):
+    """进行图像哈希去重
+    """
+
+    def __init__(self) -> None:
+        super().__init__()
+        self.results = deque()
+        self.result_pairs = set()
+
+    def resolve_image(self, i: MediaItem, _):
+        """处理图像哈希
+        """
+        if not i.dhash:
+            return
+
+        if not isinstance(i.dhash, bytes):
+            self.logger(type(i).__name__, i.as_dict())
+        d_hash = to_int(i.dhash)
+        w_hash = to_int(i.whash)
+        image_height, image_width = i.height, i.width
+
+        for j in MediaItem.query(F.dhash.in_(
+                [to_binary(x)
+                 for x in [d_hash] + list(flips(d_hash, 1)) + list(flips(d_hash, 2))])):
+            target_id = j.id
+            if target_id == i.id or f'{i.id}-{target_id}' in self.result_pairs \
+                    or f'{target_id}-{i.id}' in self.result_pairs:
+                continue
+
+            self.result_pairs.add(f'{target_id}-{i.id}')
+            id_a, id_b = i.id, target_id
+            if j.width * j.height < image_width * image_height:
+                id_b, id_a = id_a, id_b
+
+            result_line = f'{id_a}\t{id_b}\t' + \
+                f'{bitcount(to_int(i.dhash) ^ d_hash) + bitcount(to_int(j.whash) ^ w_hash)}'
+            self.logger(result_line)
+            self.results.append(result_line + '\n')
+
+        return i
+
+    def summarize(self, _):
+        k = tempfile.mktemp()
+        output_file = safe_open(k + '.tsv', 'w')
+        for line in self.results:
+            output_file.write(line)
+        output_file.close()
+        return PipelineStage.return_redirect(f'/api/plugins/compare?{k}')
+
+
+class Hashing(Plugin):
+    """哈希插件"""
+
+    def __init__(self, pmanager):
+        super().__init__(pmanager)
+        app = self.pmanager.app
+        MediaItem.set_field('dhash', bytes)
+        MediaItem.set_field('whash', bytes)
+        self.register_pipelines([ImageHashDuplications, ImageHash])
+        self.register_filter(
+            'sim', keybind='s', format_string='sim/{mediaitem._id}', icon='mdi-image', 
+            handler=self.handle_filter)
+
+        @app.route('/api/plugins/compare.tsv')
+        def _compare_tsv():
+            file_path = request.args.get('key', '') + '.tsv'
+            if not os.path.exists(file_path):
+                return Response('')
+
+            buf = ''
+            for item1, item2, score in resolve_dups(file_path, int(request.args.get('q', 10))):
+                buf += f'{item1.id} {item2.id} {score}\n'
+            return Response(buf)
+
+        @app.route('/api/plugins/compare')
+        def _compare_html():
+            return serve_file(os.path.join(os.path.dirname(__file__), 'compare.html'))
+
+        @app.route('/api/plugins/hashing-jquery.min.js')
+        def _jquery_js():
+            return serve_file(os.path.join(os.path.dirname(__file__), 'jquery.min.js'))
+
+    def handle_filter(self, dbq, iid):
+        """Handle page"""
+        limit = dbq.limit
+        offset = dbq.skip
+        dbq.limit = 0
+        dbq.raw = False
+
+        groups = dbq.groups in ('both', 'group')
+        archive = dbq.groups in ('both', 'source')
+
+        if groups:
+            return single_item('', iid)
+        else:
+            image_item = MediaItem.first(F.id == iid)
+            if image_item.dhash is None:
+                return
+            pgroups = [g
+                       for g in (Paragraph.first(F.images == ObjectId(iid)) or Paragraph()).keywords
+                       if g.startswith('*')
+                       ] or [(Paragraph.first(F.images == ObjectId(iid))
+                              or Paragraph()).source.get('url', '')]
+            dha, dhb = to_int(image_item.dhash), to_int(image_item.whash)
+            results = []
+            groupped = {}
+
+            for paragraph in dbq.fetch_all_rs():
+                for i in paragraph.images:
+                    if i.id == image_item.id:
+                        continue
+                    if i.flag != 0 or i.dhash is None or i.dhash == b'':
+                        continue
+                    dha1, dhb1 = to_int(i.dhash), to_int(i.whash)
+                    i.score = bitcount(dha ^ dha1) + bitcount(dhb ^ dhb1)
+                    new_paragraph = Paragraph(**paragraph.as_dict())
+                    new_paragraph.images = [i]
+                    new_paragraph.score = i.score
+                    if archive:
+                        groups = [
+                            g for g in paragraph.keywords if g.startswith('*')]
+                        for group in groups or [new_paragraph.source['url']]:
+                            if group not in pgroups and \
+                                (group not in groupped or groupped[group].score >
+                                    new_paragraph.score):
+                                groupped[group] = new_paragraph
+                    else:
+                        results.append(new_paragraph)
+
+            if archive:
+                results = list(groupped.values())
+
+            results = sorted(results, key=lambda x: x.score)[
+                offset:offset + limit]
+            return single_item('', iid) + [{'spacer': 'spacer'}] + results