--- conflicted
+++ resolved
@@ -1,463 +1,458 @@
-"""
-Import from web or file
-@zhs 来自网页或文本文件
-"""
-
-import re
-import json
-import datetime
-import tempfile
-import os
-from hashlib import sha1
-from typing import Dict
-from urllib.parse import urljoin
-from bs4 import BeautifulSoup as B
-
-from PyMongoWrapper import F, Fn
-from jindai.models import MediaItem, Paragraph
-from jindai.pipeline import DataSourceStage, PipelineStage
-from jindai import storage, parser
-
-
-DEFAULT_IMG_PATTERNS = 'img[src]|[zoomfile]|[data-original]|[data-src]|[file]|[data-echo]'.replace(
-    '|', '\n')
-
-
-class CachedWebAccess:
-
-    def __init__(self, base):
-        if not os.path.exists(base):
-            os.mkdir(base)
-        self.base = base
-
-    def _digest(self, url):
-        return os.path.join(self.base, sha1(url.encode('utf-8')).hexdigest())
-
-    def get(self, url):
-        hashed = self._digest(url)
-        if os.path.exists(hashed):
-            with open(hashed, 'rb') as fi:
-                return fi.read()
-        else:
-            data = storage.open(url, 'rb').read()
-            with open(hashed, 'wb') as fo:
-                fo.write(data)
-            return data
-
-
-class WebPageListingDataSource(DataSourceStage):
-    """
-    Import web page listings
-    @zhs 从网页列表中导入语段
-    """
-<<<<<<< HEAD
-    
-    visited = set()
-    queued = set()
-    cache = CachedWebAccess(os.path.join(os.path.dirname(tempfile.mkdtemp()), 'wpdl'))
-=======
-
-    cache = CachedWebAccess('/tmp/wpdl')
->>>>>>> f40c4bb5
-
-    @property
-    def visited(self):
-        if 'visited' not in self.gctx:
-            self.gctx['visited'] = set()
-        return self.gctx['visited']
-
-    @property
-    def queued(self):
-        if 'queued' not in self.gctx:
-            self.gctx['queued'] = set()
-        return self.gctx['queued']
-
-    def apply_params(self, dataset='', content='', scopes='',
-                     mongocollection='', lang='auto', detail_link='',
-                     list_link='', proxy='', list_depth=1, tags='',
-                     img_pattern='', level=1) -> None:
-        """
-        Args:
-            dataset (DATASET):
-                Data name
-                @zhs 数据集名称
-            lang (LANG):
-                Language code
-                @zhs 语言标识
-            content (LINES):
-                Entry URLs
-                @zhs 入口 URL
-            list_depth (int):
-                List depth
-                @zhs 列表深度
-            proxy (str):
-                Proxy settings
-                @zhs 代理服务器
-            tags (LINES):
-                Tags, one tag per line
-                @zhs 标签
-            detail_link (str):
-                Regex for detailed page URL
-                @zhs 详情页面正则表达式
-            list_link (str):
-                Regex for listing page URL
-                @zhs 列表页面正则表达式
-            img_pattern (LINES):
-                Image pattern
-                @zhs 图像检索标记
-            scopes (LINES):
-                URL Scopes
-                @zhs 要抓取的 URL 范围
-            mongocollection (str):
-                Mongo Collection name
-                @zhs 数据库集合名
-        """
-        self.proxies = {} if not proxy else {
-            'http': proxy,
-            'https': proxy
-        }
-        self.paths = PipelineStage.parse_paths(content)
-        self.scopes = PipelineStage.parse_paths(scopes) or self.paths
-        self.list_depth = list_depth
-        self.detail_link = re.compile(detail_link)
-        self.list_link = re.compile(list_link)
-        self.tags = PipelineStage.parse_lines(tags)
-        self.dataset = dataset
-        self.lang = lang
-        self.image_patterns = PipelineStage.parse_lines(
-            img_pattern) or DEFAULT_IMG_PATTERNS.split('\n')
-        self.collection = Paragraph.get_coll(mongocollection)
-        self.level = level
-
-    def get_url(self, url):
-        """Read html from url, return BeautifulSoup object"""
-        self.log('get url', url)
-        try:
-            data = WebPageListingDataSource.cache.get(url)
-        except OSError as ose:
-            self.log_exception(f'Error while reading from {url}', ose)
-            data = ''
-        return self.collection(source={'url': url}, html=data, dataset=self.dataset, lang=self.lang)
-
-    def get_text(self, element):
-        """Get text of element"""
-        if element and element.text:
-            return re.sub(r'\s+', ' ', element.text)
-        return ''
-
-    def parse_detail(self, url, para, b):
-        """Parse url as a detail page"""
-        para.pdate = datetime.datetime.utcnow()
-        para.source = {'url': url}
-        para.dataset = self.dataset
-        para.lang = self.lang
-        para.content = self.get_text(b)
-        para.keywords = self.tags
-        para.title = self.get_text(b.find('title'))
-
-        items = set()
-
-        for imgp in self.image_patterns:
-            for i in b.select(imgp):
-                attr_m = re.search(r'\[(.+)\]', imgp)
-                if attr_m:
-                    attr = i[attr_m.group(1)]
-                else:
-                    attr = self.get_text(i)
-                upath = urljoin(url, attr)
-                image = MediaItem.get(upath, item_type=MediaItem.get_type(
-                    upath.rsplit('.', 1)[-1]) or 'image')
-                if upath in items:
-                    continue
-                if image.id:
-                    self.collection.query(F.images == image.id).update(
-                        Fn.pull(images=image.id))
-                items.add(upath)
-
-                para.images.append(image)
-
-        self.log(f'Found {len(para.images)} images in {url}')
-        return para
-
-    def parse_list(self, url, b):
-        """Parse url as a list page"""
-
-        if not b:
-            self.log(f'Cannot read list from {url}')
-            return []
-
-        links = set()
-        for a in b.select('a[href]'):
-            link_url = a['href'] = urljoin(url, a['href'])
-            link_url = link_url.split('#')[0]
-            # if visited
-            if link_url in self.visited:
-                continue
-            # match scopes
-            for scope in self.scopes:
-                if link_url.startswith(scope):
-                    break
-            else:
-                continue
-            # match link or detail patterns
-            if self.list_link.search(link_url) or self.detail_link.search(link_url):
-                links.add(link_url)
-
-        self.log(len(links), 'links')
-        return list(links)
-
-    def fetch(self):
-        level = self.level or 1
-        for url in self.paths:
-            if url in self.visited:
-                continue
-            self.visited.add(url)
-
-            para = self.get_url(url)
-            b = B(para.html, 'lxml')
-            para.html = str(b)
-
-            if level <= self.list_depth and (self.list_link.search(url) or self.detail_link.search(url)):
-                self.log('parse list', url)
-                for upath in self.parse_list(url, b):
-                    if upath not in self.queued:
-                        self.queued.add(upath)
-                        yield Paragraph(content=upath, level=level+1), self
-
-            if self.detail_link.search(url):
-                self.log('parse detail', url)
-                yield self.parse_detail(url, para, b)
-
-    def summarize(self, result) -> Dict:
-        self.log('clear visited & queued urls')
-        self.visited.clear()
-        self.queued.clear()
-        return result
-
-
-class JSONDataSource(DataSourceStage):
-    """Parse JSON data to Paragraphs, used to interact with web interface
-    @zhs 从 JSON 数据解析出语段，用于与网页客户端交互
-    """
-
-    def apply_params(self, content='', **kwargs) -> None:
-        """
-        :param content: JSON data
-        :type content: str
-        :yield: Paragraphs
-        :rtype: Paragraph
-        """
-        self.content = json.loads(content)
-        if isinstance(self.content, dict) and 'results' in self.content:
-            self.content = self.content['results']
-        if not isinstance(self.content, list):
-            self.content = [self.content]
-
-    def fetch(self):
-        for paragraph in self.content:
-            yield Paragraph().fill_dict(paragraph)
-
-
-class ExtractHTMLParagraphs(PipelineStage):
-    """
-    Extract paragraphs from HTML
-    @zhs 从 HTML 中提取段落
-    """
-
-    def __init__(self, field='html', assignments='', paragraph_selector=''):
-        """
-        Args:
-            field (str): Field to read HTML
-                @zhs 保存有 HTML 的字段名
-            assignments (QUERY):
-                Mapping element attribute to field, e.g. field=".css-selector//attribute"
-                @zhs 字段与搜索字符串的关系，形如 field=".css-selector//attribute"
-            paragraph_selector (str):
-                CSS selector for paragraph
-                @zhs 确定段落的 CSS 选择器，为空则整个网页作为一个段落
-        """
-        super().__init__()
-        self.field = field
-        self.paragraph_selector = paragraph_selector
-        if isinstance(assignments, str):
-            assignments = parser.parse(assignments)
-        self.assignments = assignments or {}
-
-    def _get_text(self, bs_ele):
-        if bs_ele and bs_ele.text:
-            return re.sub(r'\s+', ' ', bs_ele.text)
-        return ''
-
-    def _resolve_assignments(self, bs_ele, para: Paragraph):
-        for field_name, field_path in self.assignments.items():
-            if '//' in field_path:
-                field_path, field_attr = field_path.rsplit('//', 1)
-            else:
-                field_attr = 'text'
-            elements = bs_ele.select(field_path) if field_path else [bs_ele]
-            value = []
-            for element in elements:
-                if field_attr == 'text':
-                    value.append(self._get_text(element))
-                elif field_attr == 'html':
-                    value.append(str(element))
-                elif field_attr in element.attrs:
-                    value.append(str(element.attrs[field_attr]))
-            if field_name == 'content':
-                value = '\n'.join(value)
-            elif value != 'keywords':
-                value = ' '.join(value)
-            setattr(para, field_name, value)
-
-    def resolve(self, paragraph: Paragraph) -> Paragraph:
-        html = paragraph[self.field] or ''
-        b = B(html, 'lxml')
-        self.log('load html data of length', len(html))
-
-        for html_para in b.select(self.paragraph_selector) if self.paragraph_selector else [b]:
-            para = type(paragraph)(
-                lang=paragraph.lang,
-                content='',
-                source=paragraph.source,
-                pagenum=1,
-                dataset=paragraph.dataset,
-                outline=paragraph.outline,
-                keywords=[],
-                html=str(html_para),
-                images=paragraph.images,
-            )
-            self._resolve_assignments(html_para, para)
-            self.log('Extract para at', para.source['url'])
-            yield para
-
-
-if __name__ == '__main__':
-    from collections import deque
-    from concurrent.futures import ThreadPoolExecutor, wait
-    import os
-    import sys
-    import re
-    from urllib.parse import urljoin, unquote
-
-    import requests
-    from bs4 import BeautifulSoup as B
-    from tqdm import tqdm
-
-    from jindai.models import F, Paragraph, Fn
-    from plugins.pipelines.basics import WordCut
-    from PyMongoWrapper.dbo import BatchSave
-
-    Paragraph = Paragraph.get_coll(sys.argv[1])
-    ROOT_URL = sys.argv[2]
-
-    class MultiThreaded:
-
-        def __init__(self, n=10) -> None:
-            self.queue = deque()
-            self.tpe = ThreadPoolExecutor(n)
-            self.pbar = tqdm()
-
-        def enqueue(self, arg):
-            self.queue.append(arg)
-
-        def pbarwrap(self, func):
-            def _wrapped(*args):
-                func(*args)
-                self.pbar.update(1)
-            return _wrapped
-
-        def run(self, handler):
-            handler = self.pbarwrap(handler)
-            if self.queue:
-                handler(self.queue.popleft())
-            while self.queue:
-                futures = []
-                while self.queue and len(futures) < 100:
-                    u = self.queue.popleft()
-                    futures.append(self.tpe.submit(self.pbarwrap(handler), u))
-                    self.pbar.set_description(f'{len(self.queue)}')
-                wait(futures)
-                save_queue()
-
-    visited = {
-        p['_id'] for p in Paragraph.aggregator.match(F.html.exists(0) & F.source.url.regex('^' + re.escape(ROOT_URL))).project(source=1).group(_id=F.source.url)
-    }
-    operator = MultiThreaded()
-    wc = WordCut(True)
-
-    def parse(url: str):
-        html = requests.get(url).content
-        return B(html, 'lxml')
-
-    def links(base_url: str, bs: B):
-        for link in bs.select('a[href]'):
-            href = link.attrs['href'].split('#')[0]
-            yield urljoin(base_url, href)
-
-    def fetch(url: str, selector: str = '.zenoCOMain'):
-        url = url.split('#')[0]
-        if url in visited or not url.startswith(ROOT_URL):
-            return
-        visited.add(url)
-
-        p = Paragraph.first(F.source.url == url, F.html.exists(1))
-        if not p:
-            b = parse(url).select_one(selector)
-            p = Paragraph(
-                dataset='temp', source={'url': url})
-            if not b:
-                return
-            p.content = b.text.strip()
-            p.lang = 'de'
-            p.html = str(b)
-        else:
-            b = B(p.html, 'lxml')
-
-        if not p.date or not p.author or not p.outline:
-            if m := re.search(r'1\d{3}', url):
-                p.pdate = m.group(0)
-            deurl = unquote(url).replace('+', ' ')
-            p.outline = deurl
-            p.save()
-
-        if Paragraph.first(F.source.url == url, F.html.exists(0)) is None:
-            split_paragraph(p, b)
-
-        for link in links(url, b):
-            if link in visited or link in operator.queue:
-                continue
-            operator.enqueue(link)
-
-    def split_paragraph(p, bs):
-        operator.pbar.set_description(f'Split: {p.id}')
-        with BatchSave(performer=Paragraph) as batch:
-            for para in bs.select('p'):
-                a = Paragraph(p)
-                a.id = None
-                del a['html']
-                a.content = para.text.strip()
-                wc.resolve(a)
-                a.keywords = a.tokens
-                del a.tokens
-                batch.add(a)
-                para.extract()
-        p.content = bs.text.strip()
-        p.keywords = ['#html']
-        p.save()
-
-    QUEUE_FILE = 'temp_queue.json'
-
-    def load_queue():
-        if os.path.exists(QUEUE_FILE):
-            with open(QUEUE_FILE, 'r', encoding='utf-8') as fi:
-                return [l.strip() for l in fi.readlines() if l.startswith(ROOT_URL)]
-        else:
-            return [w['source']['url'] for w in Paragraph.aggregator.match(html=Fn.exists(1)).project(source=1).perform(raw=True)]
-
-    def save_queue():
-        with open(QUEUE_FILE, 'w', encoding='utf-8') as fo:
-            fo.write('\n'.join(operator.queue))
-
-    for u in load_queue() or [ROOT_URL]:
-        operator.enqueue(u)
-    operator.run(fetch)
+"""
+Import from web or file
+@zhs 来自网页或文本文件
+"""
+
+import re
+import json
+import datetime
+import tempfile
+import os
+from hashlib import sha1
+from typing import Dict
+from urllib.parse import urljoin
+from bs4 import BeautifulSoup as B
+
+from PyMongoWrapper import F, Fn
+from jindai.models import MediaItem, Paragraph
+from jindai.pipeline import DataSourceStage, PipelineStage
+from jindai import storage, parser
+
+
+DEFAULT_IMG_PATTERNS = 'img[src]|[zoomfile]|[data-original]|[data-src]|[file]|[data-echo]'.replace(
+    '|', '\n')
+
+
+class CachedWebAccess:
+
+    def __init__(self, base):
+        if not os.path.exists(base):
+            os.mkdir(base)
+        self.base = base
+
+    def _digest(self, url):
+        return os.path.join(self.base, sha1(url.encode('utf-8')).hexdigest())
+
+    def get(self, url):
+        hashed = self._digest(url)
+        if os.path.exists(hashed):
+            with open(hashed, 'rb') as fi:
+                return fi.read()
+        else:
+            data = storage.open(url, 'rb').read()
+            with open(hashed, 'wb') as fo:
+                fo.write(data)
+            return data
+
+
+class WebPageListingDataSource(DataSourceStage):
+    """
+    Import web page listings
+    @zhs 从网页列表中导入语段
+    """
+    
+    
+    cache = CachedWebAccess(os.path.join(os.path.dirname(tempfile.mkdtemp()), 'wpdl'))
+    
+    
+    @property
+    def visited(self):
+        if 'visited' not in self.gctx:
+            self.gctx['visited'] = set()
+        return self.gctx['visited']
+
+    @property
+    def queued(self):
+        if 'queued' not in self.gctx:
+            self.gctx['queued'] = set()
+        return self.gctx['queued']
+
+    def apply_params(self, dataset='', content='', scopes='',
+                     mongocollection='', lang='auto', detail_link='',
+                     list_link='', proxy='', list_depth=1, tags='',
+                     img_pattern='', level=1) -> None:
+        """
+        Args:
+            dataset (DATASET):
+                Data name
+                @zhs 数据集名称
+            lang (LANG):
+                Language code
+                @zhs 语言标识
+            content (LINES):
+                Entry URLs
+                @zhs 入口 URL
+            list_depth (int):
+                List depth
+                @zhs 列表深度
+            proxy (str):
+                Proxy settings
+                @zhs 代理服务器
+            tags (LINES):
+                Tags, one tag per line
+                @zhs 标签
+            detail_link (str):
+                Regex for detailed page URL
+                @zhs 详情页面正则表达式
+            list_link (str):
+                Regex for listing page URL
+                @zhs 列表页面正则表达式
+            img_pattern (LINES):
+                Image pattern
+                @zhs 图像检索标记
+            scopes (LINES):
+                URL Scopes
+                @zhs 要抓取的 URL 范围
+            mongocollection (str):
+                Mongo Collection name
+                @zhs 数据库集合名
+        """
+        self.proxies = {} if not proxy else {
+            'http': proxy,
+            'https': proxy
+        }
+        self.paths = PipelineStage.parse_paths(content)
+        self.scopes = PipelineStage.parse_paths(scopes) or self.paths
+        self.list_depth = list_depth
+        self.detail_link = re.compile(detail_link)
+        self.list_link = re.compile(list_link)
+        self.tags = PipelineStage.parse_lines(tags)
+        self.dataset = dataset
+        self.lang = lang
+        self.image_patterns = PipelineStage.parse_lines(
+            img_pattern) or DEFAULT_IMG_PATTERNS.split('\n')
+        self.collection = Paragraph.get_coll(mongocollection)
+        self.level = level
+
+    def get_url(self, url):
+        """Read html from url, return BeautifulSoup object"""
+        self.log('get url', url)
+        try:
+            data = WebPageListingDataSource.cache.get(url)
+        except OSError as ose:
+            self.log_exception(f'Error while reading from {url}', ose)
+            data = ''
+        return self.collection(source={'url': url}, html=data, dataset=self.dataset, lang=self.lang)
+
+    def get_text(self, element):
+        """Get text of element"""
+        if element and element.text:
+            return re.sub(r'\s+', ' ', element.text)
+        return ''
+
+    def parse_detail(self, url, para, b):
+        """Parse url as a detail page"""
+        para.pdate = datetime.datetime.utcnow()
+        para.source = {'url': url}
+        para.dataset = self.dataset
+        para.lang = self.lang
+        para.content = self.get_text(b)
+        para.keywords = self.tags
+        para.title = self.get_text(b.find('title'))
+
+        items = set()
+
+        for imgp in self.image_patterns:
+            for i in b.select(imgp):
+                attr_m = re.search(r'\[(.+)\]', imgp)
+                if attr_m:
+                    attr = i[attr_m.group(1)]
+                else:
+                    attr = self.get_text(i)
+                upath = urljoin(url, attr)
+                image = MediaItem.get(upath, item_type=MediaItem.get_type(
+                    upath.rsplit('.', 1)[-1]) or 'image')
+                if upath in items:
+                    continue
+                if image.id:
+                    self.collection.query(F.images == image.id).update(
+                        Fn.pull(images=image.id))
+                items.add(upath)
+
+                para.images.append(image)
+
+        self.log(f'Found {len(para.images)} images in {url}')
+        return para
+
+    def parse_list(self, url, b):
+        """Parse url as a list page"""
+
+        if not b:
+            self.log(f'Cannot read list from {url}')
+            return []
+
+        links = set()
+        for a in b.select('a[href]'):
+            link_url = a['href'] = urljoin(url, a['href'])
+            link_url = link_url.split('#')[0]
+            # if visited
+            if link_url in self.visited:
+                continue
+            # match scopes
+            for scope in self.scopes:
+                if link_url.startswith(scope):
+                    break
+            else:
+                continue
+            # match link or detail patterns
+            if self.list_link.search(link_url) or self.detail_link.search(link_url):
+                links.add(link_url)
+
+        self.log(len(links), 'links')
+        return list(links)
+
+    def fetch(self):
+        level = self.level or 1
+        for url in self.paths:
+            if url in self.visited:
+                continue
+            self.visited.add(url)
+
+            para = self.get_url(url)
+            b = B(para.html, 'lxml')
+            para.html = str(b)
+
+            if level <= self.list_depth and (self.list_link.search(url) or self.detail_link.search(url)):
+                self.log('parse list', url)
+                for upath in self.parse_list(url, b):
+                    if upath not in self.queued:
+                        self.queued.add(upath)
+                        yield Paragraph(content=upath, level=level+1), self
+
+            if self.detail_link.search(url):
+                self.log('parse detail', url)
+                yield self.parse_detail(url, para, b)
+
+    def summarize(self, result) -> Dict:
+        self.log('clear visited & queued urls')
+        self.visited.clear()
+        self.queued.clear()
+        return result
+
+
+class JSONDataSource(DataSourceStage):
+    """Parse JSON data to Paragraphs, used to interact with web interface
+    @zhs 从 JSON 数据解析出语段，用于与网页客户端交互
+    """
+
+    def apply_params(self, content='', **kwargs) -> None:
+        """
+        :param content: JSON data
+        :type content: str
+        :yield: Paragraphs
+        :rtype: Paragraph
+        """
+        self.content = json.loads(content)
+        if isinstance(self.content, dict) and 'results' in self.content:
+            self.content = self.content['results']
+        if not isinstance(self.content, list):
+            self.content = [self.content]
+
+    def fetch(self):
+        for paragraph in self.content:
+            yield Paragraph().fill_dict(paragraph)
+
+
+class ExtractHTMLParagraphs(PipelineStage):
+    """
+    Extract paragraphs from HTML
+    @zhs 从 HTML 中提取段落
+    """
+
+    def __init__(self, field='html', assignments='', paragraph_selector=''):
+        """
+        Args:
+            field (str): Field to read HTML
+                @zhs 保存有 HTML 的字段名
+            assignments (QUERY):
+                Mapping element attribute to field, e.g. field=".css-selector//attribute"
+                @zhs 字段与搜索字符串的关系，形如 field=".css-selector//attribute"
+            paragraph_selector (str):
+                CSS selector for paragraph
+                @zhs 确定段落的 CSS 选择器，为空则整个网页作为一个段落
+        """
+        super().__init__()
+        self.field = field
+        self.paragraph_selector = paragraph_selector
+        if isinstance(assignments, str):
+            assignments = parser.parse(assignments)
+        self.assignments = assignments or {}
+
+    def _get_text(self, bs_ele):
+        if bs_ele and bs_ele.text:
+            return re.sub(r'\s+', ' ', bs_ele.text)
+        return ''
+
+    def _resolve_assignments(self, bs_ele, para: Paragraph):
+        for field_name, field_path in self.assignments.items():
+            if '//' in field_path:
+                field_path, field_attr = field_path.rsplit('//', 1)
+            else:
+                field_attr = 'text'
+            elements = bs_ele.select(field_path) if field_path else [bs_ele]
+            value = []
+            for element in elements:
+                if field_attr == 'text':
+                    value.append(self._get_text(element))
+                elif field_attr == 'html':
+                    value.append(str(element))
+                elif field_attr in element.attrs:
+                    value.append(str(element.attrs[field_attr]))
+            if field_name == 'content':
+                value = '\n'.join(value)
+            elif value != 'keywords':
+                value = ' '.join(value)
+            setattr(para, field_name, value)
+
+    def resolve(self, paragraph: Paragraph) -> Paragraph:
+        html = paragraph[self.field] or ''
+        b = B(html, 'lxml')
+        self.log('load html data of length', len(html))
+
+        for html_para in b.select(self.paragraph_selector) if self.paragraph_selector else [b]:
+            para = type(paragraph)(
+                lang=paragraph.lang,
+                content='',
+                source=paragraph.source,
+                pagenum=1,
+                dataset=paragraph.dataset,
+                outline=paragraph.outline,
+                keywords=[],
+                html=str(html_para),
+                images=paragraph.images,
+            )
+            self._resolve_assignments(html_para, para)
+            self.log('Extract para at', para.source['url'])
+            yield para
+
+
+if __name__ == '__main__':
+    from collections import deque
+    from concurrent.futures import ThreadPoolExecutor, wait
+    import os
+    import sys
+    import re
+    from urllib.parse import urljoin, unquote
+
+    import requests
+    from bs4 import BeautifulSoup as B
+    from tqdm import tqdm
+
+    from jindai.models import F, Paragraph, Fn
+    from plugins.pipelines.basics import WordCut
+    from PyMongoWrapper.dbo import BatchSave
+
+    Paragraph = Paragraph.get_coll(sys.argv[1])
+    ROOT_URL = sys.argv[2]
+
+    class MultiThreaded:
+
+        def __init__(self, n=10) -> None:
+            self.queue = deque()
+            self.tpe = ThreadPoolExecutor(n)
+            self.pbar = tqdm()
+
+        def enqueue(self, arg):
+            self.queue.append(arg)
+
+        def pbarwrap(self, func):
+            def _wrapped(*args):
+                func(*args)
+                self.pbar.update(1)
+            return _wrapped
+
+        def run(self, handler):
+            handler = self.pbarwrap(handler)
+            if self.queue:
+                handler(self.queue.popleft())
+            while self.queue:
+                futures = []
+                while self.queue and len(futures) < 100:
+                    u = self.queue.popleft()
+                    futures.append(self.tpe.submit(self.pbarwrap(handler), u))
+                    self.pbar.set_description(f'{len(self.queue)}')
+                wait(futures)
+                save_queue()
+
+    visited = {
+        p['_id'] for p in Paragraph.aggregator.match(F.html.exists(0) & F.source.url.regex('^' + re.escape(ROOT_URL))).project(source=1).group(_id=F.source.url)
+    }
+    operator = MultiThreaded()
+    wc = WordCut(True)
+
+    def parse(url: str):
+        html = requests.get(url).content
+        return B(html, 'lxml')
+
+    def links(base_url: str, bs: B):
+        for link in bs.select('a[href]'):
+            href = link.attrs['href'].split('#')[0]
+            yield urljoin(base_url, href)
+
+    def fetch(url: str, selector: str = '.zenoCOMain'):
+        url = url.split('#')[0]
+        if url in visited or not url.startswith(ROOT_URL):
+            return
+        visited.add(url)
+
+        p = Paragraph.first(F.source.url == url, F.html.exists(1))
+        if not p:
+            b = parse(url).select_one(selector)
+            p = Paragraph(
+                dataset='temp', source={'url': url})
+            if not b:
+                return
+            p.content = b.text.strip()
+            p.lang = 'de'
+            p.html = str(b)
+        else:
+            b = B(p.html, 'lxml')
+
+        if not p.date or not p.author or not p.outline:
+            if m := re.search(r'1\d{3}', url):
+                p.pdate = m.group(0)
+            deurl = unquote(url).replace('+', ' ')
+            p.outline = deurl
+            p.save()
+
+        if Paragraph.first(F.source.url == url, F.html.exists(0)) is None:
+            split_paragraph(p, b)
+
+        for link in links(url, b):
+            if link in visited or link in operator.queue:
+                continue
+            operator.enqueue(link)
+
+    def split_paragraph(p, bs):
+        operator.pbar.set_description(f'Split: {p.id}')
+        with BatchSave(performer=Paragraph) as batch:
+            for para in bs.select('p'):
+                a = Paragraph(p)
+                a.id = None
+                del a['html']
+                a.content = para.text.strip()
+                wc.resolve(a)
+                a.keywords = a.tokens
+                del a.tokens
+                batch.add(a)
+                para.extract()
+        p.content = bs.text.strip()
+        p.keywords = ['#html']
+        p.save()
+
+    QUEUE_FILE = 'temp_queue.json'
+
+    def load_queue():
+        if os.path.exists(QUEUE_FILE):
+            with open(QUEUE_FILE, 'r', encoding='utf-8') as fi:
+                return [l.strip() for l in fi.readlines() if l.startswith(ROOT_URL)]
+        else:
+            return [w['source']['url'] for w in Paragraph.aggregator.match(html=Fn.exists(1)).project(source=1).perform(raw=True)]
+
+    def save_queue():
+        with open(QUEUE_FILE, 'w', encoding='utf-8') as fo:
+            fo.write('\n'.join(operator.queue))
+
+    for u in load_queue() or [ROOT_URL]:
+        operator.enqueue(u)
+    operator.run(fetch)