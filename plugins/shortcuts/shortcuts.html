--- conflicted
+++ resolved
@@ -25,13 +25,9 @@
     var data = [];
 
     $.get('shortcuts', function (resp) {
-<<<<<<< HEAD
-      data = Object.keys(resp.result || {}).map(x => ({key: x.toString(), value: resp.result[x]})).sort().concat([{key: '', value: ''}])
-=======
       data = Object.keys(resp.result || {}).filter(x => x).map(x => ({key: x, value: resp.result[x]})).sort(function (a, b) {
         return ('' + a.key).localeCompare(b.key);
       }).concat([{key: '', value: ''}])
->>>>>>> b20c3506
       render()
     })
 
