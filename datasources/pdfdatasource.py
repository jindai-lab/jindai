--- conflicted
+++ resolved
@@ -35,19 +35,11 @@
                     return True
             return False
 
-<<<<<<< HEAD
         for _, pdf in self.files:
             pdffile = pdf
             if pdf.startswith('sources/'):
                 pdf = pdf[len('sources/'):]
-            for a in Paragraph.aggregator.match(F.source.file == pdf).group(_id=1, pages=Fn.max(Var.pdfpage)).perform(raw=True):
-=======
-        for _, pdffile in self.files:
-            pdffile_ = pdffile
-            if pdffile.startswith('sources/'):
-                pdffile = pdffile[len('sources/'):]
-            for a in Paragraph.aggregator.match(F['source.file'] == pdffile).group(_id=1, pages=Fn.max(Var.pdfpage)).perform(raw=True):
->>>>>>> 1558436d
+            for a in Paragraph.aggregator.match(F.source.file == pdf).group(_id=1, pages=Fn.max(Var['source.page'])).perform(raw=True):
                 min_page = a['pages'] + 1
                 break
             else:
