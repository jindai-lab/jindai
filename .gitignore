temp_*.py
.vsccode/
.DS_*
config*.yaml
*.zip

# Byte-compiled / optimized / DLL files
__pycache__/
*.py[cod]
*$py.class

# C extensions
*.so

# Distribution / packaging
.Python
build/
develop-eggs/
dist/
downloads/
eggs/
.eggs/
lib/
lib64/
parts/
sdist/
var/
wheels/
*.egg-info/
.installed.cfg
*.egg
MANIFEST

# PyInstaller
#  Usually these files are written by a python script from a template
#  before PyInstaller builds the exe, so as to inject date/other infos into it.
*.manifest
*.spec

# Installer logs
pip-log.txt
pip-delete-this-directory.txt

# Unit test / coverage reports
htmlcov/
.tox/
.coverage
.coverage.*
.cache
nosetests.xml
coverage.xml
*.cover
.hypothesis/
.pytest_cache/

# Translations
*.mo
*.pot

# Django stuff:
*.log
local_settings.py
db.sqlite3

# Flask stuff:
instance/
.webassets-cache

# Scrapy stuff:
.scrapy

# Sphinx documentation
docs/_build/

# PyBuilder
target/

# Jupyter Notebook
.ipynb_checkpoints

# pyenv
.python-version

# celery beat schedule file
celerybeat-schedule

# SageMath parsed files
*.sage.py

# Environments
.env
.venv
env/
venv/
ENV/
env.bak/
venv.bak/

# Spyder project settings
.spyderproject
.spyproject

# Rope project settings
.ropeproject

# mkdocs documentation
/site

# mypy
.mypy_cache/

sources
plugins/jiayan
plugins/nima
plugins/facedet
<<<<<<< HEAD
plugins/blockly/zh-hans.js
plugins/blockly/jquery-3.6.0.min.js

=======
plugins/nima

>>>>>>> 2a96f592
<|MERGE_RESOLUTION|>--- conflicted
+++ resolved
@@ -1,123 +1,115 @@
-temp_*.py
-.vsccode/
-.DS_*
-config*.yaml
-*.zip
-
-# Byte-compiled / optimized / DLL files
-__pycache__/
-*.py[cod]
-*$py.class
-
-# C extensions
-*.so
-
-# Distribution / packaging
-.Python
-build/
-develop-eggs/
-dist/
-downloads/
-eggs/
-.eggs/
-lib/
-lib64/
-parts/
-sdist/
-var/
-wheels/
-*.egg-info/
-.installed.cfg
-*.egg
-MANIFEST
-
-# PyInstaller
-#  Usually these files are written by a python script from a template
-#  before PyInstaller builds the exe, so as to inject date/other infos into it.
-*.manifest
-*.spec
-
-# Installer logs
-pip-log.txt
-pip-delete-this-directory.txt
-
-# Unit test / coverage reports
-htmlcov/
-.tox/
-.coverage
-.coverage.*
-.cache
-nosetests.xml
-coverage.xml
-*.cover
-.hypothesis/
-.pytest_cache/
-
-# Translations
-*.mo
-*.pot
-
-# Django stuff:
-*.log
-local_settings.py
-db.sqlite3
-
-# Flask stuff:
-instance/
-.webassets-cache
-
-# Scrapy stuff:
-.scrapy
-
-# Sphinx documentation
-docs/_build/
-
-# PyBuilder
-target/
-
-# Jupyter Notebook
-.ipynb_checkpoints
-
-# pyenv
-.python-version
-
-# celery beat schedule file
-celerybeat-schedule
-
-# SageMath parsed files
-*.sage.py
-
-# Environments
-.env
-.venv
-env/
-venv/
-ENV/
-env.bak/
-venv.bak/
-
-# Spyder project settings
-.spyderproject
-.spyproject
-
-# Rope project settings
-.ropeproject
-
-# mkdocs documentation
-/site
-
-# mypy
-.mypy_cache/
-
-sources
-plugins/jiayan
-plugins/nima
-plugins/facedet
-<<<<<<< HEAD
-plugins/blockly/zh-hans.js
-plugins/blockly/jquery-3.6.0.min.js
-
-=======
-plugins/nima
-
->>>>>>> 2a96f592
+.vscode/
+.DS_*
+config*.yaml
+*.zip
+temp_*.py
+
+# Byte-compiled / optimized / DLL files
+__pycache__/
+*.py[cod]
+*$py.class
+
+# C extensions
+*.so
+
+# Distribution / packaging
+.Python
+build/
+develop-eggs/
+dist/
+downloads/
+eggs/
+.eggs/
+lib/
+lib64/
+parts/
+sdist/
+var/
+wheels/
+*.egg-info/
+.installed.cfg
+*.egg
+MANIFEST
+
+# PyInstaller
+#  Usually these files are written by a python script from a template
+#  before PyInstaller builds the exe, so as to inject date/other infos into it.
+*.manifest
+*.spec
+
+# Installer logs
+pip-log.txt
+pip-delete-this-directory.txt
+
+# Unit test / coverage reports
+htmlcov/
+.tox/
+.coverage
+.coverage.*
+.cache
+nosetests.xml
+coverage.xml
+*.cover
+.hypothesis/
+.pytest_cache/
+
+# Translations
+*.mo
+*.pot
+
+# Django stuff:
+*.log
+local_settings.py
+db.sqlite3
+
+# Flask stuff:
+instance/
+.webassets-cache
+
+# Scrapy stuff:
+.scrapy
+
+# Sphinx documentation
+docs/_build/
+
+# PyBuilder
+target/
+
+# Jupyter Notebook
+.ipynb_checkpoints
+
+# pyenv
+.python-version
+
+# celery beat schedule file
+celerybeat-schedule
+
+# SageMath parsed files
+*.sage.py
+
+# Environments
+.env
+.venv
+env/
+venv/
+ENV/
+env.bak/
+venv.bak/
+
+# Spyder project settings
+.spyderproject
+.spyproject
+
+# Rope project settings
+.ropeproject
+
+# mkdocs documentation
+/site
+
+# mypy
+.mypy_cache/
+
+sources
+plugins/jiayan
+plugins/nima
+plugins/facedet